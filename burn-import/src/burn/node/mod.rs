--- conflicted
+++ resolved
@@ -8,13 +8,8 @@
 pub(crate) mod linear;
 pub(crate) mod matmul;
 pub(crate) mod max_pool2d;
-<<<<<<< HEAD
+pub(crate) mod reshape;
 pub(crate) mod unary;
-=======
-pub(crate) mod relu;
-pub(crate) mod reshape;
-pub(crate) mod sigmoid;
->>>>>>> 8e1e29b5
 
 pub(crate) use base::*;
 
