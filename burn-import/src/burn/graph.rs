--- conflicted
+++ resolved
@@ -596,24 +596,12 @@
 ///
 /// Notably, this approach is utilized by serialization formats such as PrettyJson, NamedMpk,
 /// and NamedMpkGz.
-<<<<<<< HEAD
-struct StructMap<'a, PS: PrecisionSettings>(BurnGraphState<'a, PS>);
-
-/// Represents a custom serialization strategy for the graph state in the module struct.
-///
-/// In contrast to `StructMap`, this struct serializes the graph state using a tuple format.
-/// Each node is simply serialized as an element of the tuple without explicit naming.
-///
-/// Serialization formats such as Mpk and Bincode employ this method.
-struct StructTuple<'a, PS: PrecisionSettings>(BurnGraphState<'a, PS>);
-=======
 ///
 /// # Notes
 ///
 /// Mpk and Bincode cannot use this method because they do not support serializing maps.
 /// Instead, they use the `StructTuple` serialization strategy (to avoid memory overhead presumably).
 struct StructMap<'a, PS: PrecisionSettings>(BurnGraphState<'a, PS>);
->>>>>>> 35ca839e
 
 impl<'a, PS: PrecisionSettings> Serialize for StructMap<'a, PS> {
     fn serialize<S>(&self, serializer: S) -> Result<S::Ok, S::Error>
@@ -636,8 +624,6 @@
     }
 }
 
-<<<<<<< HEAD
-=======
 /// Represents a custom serialization strategy for the graph state in the module struct.
 ///
 /// In contrast to `StructMap`, this struct serializes the graph state using a tuple format.
@@ -651,7 +637,6 @@
 /// serializing tuples. Instead, they use the `StructMap` serialization strategy.
 struct StructTuple<'a, PS: PrecisionSettings>(BurnGraphState<'a, PS>);
 
->>>>>>> 35ca839e
 impl<'a, PS: PrecisionSettings> Serialize for StructTuple<'a, PS> {
     fn serialize<S>(&self, serializer: S) -> Result<S::Ok, S::Error>
     where
