use burn_import::onnx::ModelGen;

fn main() {
    // Re-run this build script if the onnx-tests directory changes.
    println!("cargo:rerun-if-changed=tests");

    // Add onnx models.
    ModelGen::new()
        .input("tests/add/add_int.onnx")
        .input("tests/add/add.onnx")
        .input("tests/avg_pool2d/avg_pool2d.onnx")
        .input("tests/batch_norm/batch_norm.onnx")
        .input("tests/clip/clip_opset16.onnx")
        .input("tests/clip/clip_opset7.onnx")
        .input("tests/concat/concat.onnx")
        .input("tests/conv1d/conv1d.onnx")
        .input("tests/conv2d/conv2d.onnx")
        .input("tests/div/div.onnx")
        .input("tests/dropout/dropout_opset16.onnx")
        .input("tests/dropout/dropout_opset7.onnx")
        .input("tests/equal/equal.onnx")
        .input("tests/flatten/flatten.onnx")
        .input("tests/global_avr_pool/global_avr_pool.onnx")
        .input("tests/linear/linear.onnx")
        .input("tests/log_softmax/log_softmax.onnx")
        .input("tests/maxpool2d/maxpool2d.onnx")
        .input("tests/mul/mul.onnx")
        .input("tests/relu/relu.onnx")
        .input("tests/reshape/reshape.onnx")
        .input("tests/sigmoid/sigmoid.onnx")
        .input("tests/softmax/softmax.onnx")
        .input("tests/sub/sub_int.onnx")
<<<<<<< HEAD
        .input("tests/sub/sub.onnx")
=======
        .input("tests/tanh/tanh.onnx")
>>>>>>> a25f8b22
        .input("tests/transpose/transpose.onnx")
        .out_dir("model/")
        .run_from_script();

    // panic!("Purposefully failing build to output logs.");
}<|MERGE_RESOLUTION|>--- conflicted
+++ resolved
@@ -30,11 +30,8 @@
         .input("tests/sigmoid/sigmoid.onnx")
         .input("tests/softmax/softmax.onnx")
         .input("tests/sub/sub_int.onnx")
-<<<<<<< HEAD
         .input("tests/sub/sub.onnx")
-=======
         .input("tests/tanh/tanh.onnx")
->>>>>>> a25f8b22
         .input("tests/transpose/transpose.onnx")
         .out_dir("model/")
         .run_from_script();
