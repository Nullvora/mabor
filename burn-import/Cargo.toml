--- conflicted
+++ resolved
@@ -10,11 +10,7 @@
 readme.workspace = true
 repository = "https://github.com/tracel-ai/burn/tree/main/burn-import"
 
-<<<<<<< HEAD
 version.workspace = true
-=======
-version = "0.12.0"
->>>>>>> d9f93d31
 
 [features]
 default = ["onnx"]
