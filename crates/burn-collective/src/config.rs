use burn_communication::Address;
use serde::{Deserialize, Serialize};

<<<<<<< HEAD
use crate::{
    AllReduceStrategy, DeviceId, GlobalRegisterParams, ReduceKind,
    SharedAllReduceParams, SharedGlobalRegisterParams, SharedRegisterParams,
    global::shared::base::NodeId,
};
=======
use crate::{AllReduceStrategy, DeviceId, NodeId, ReduceKind, SharedAllReduceParams};
>>>>>>> 0316303b

#[derive(Debug, Clone, Serialize, Deserialize)]
pub struct CollectiveConfig {
    pub device_id: DeviceId,
    pub num_devices: u32,
    pub all_reduce_kind: ReduceKind,
    pub local_strategy: AllReduceStrategy,

    // Global parameters (all are optional, but if one is defined they should all be)
    pub node_id: Option<NodeId>,
    pub num_nodes: Option<u32>,
    pub server_address: Option<Address>,
    pub client_address: Option<Address>,
    pub client_data_port: Option<u16>,
    pub global_strategy: Option<AllReduceStrategy>,
}

impl Default for CollectiveConfig {
    fn default() -> Self {
        Self::new()
    }
}

impl CollectiveConfig {
    fn new() -> Self {
        Self {
            device_id: 0.into(),
            num_devices: 1,
            all_reduce_kind: ReduceKind::Mean,
            local_strategy: AllReduceStrategy::Tree(2),

            node_id: None,
            num_nodes: None,
            server_address: None,
            client_address: None,
            client_data_port: None,
            global_strategy: None,
        }
    }

    pub fn with_device_id(mut self, id: DeviceId) -> Self {
        self.device_id = id;
        self
    }

    pub fn with_num_devices(mut self, num: u32) -> Self {
        self.num_devices = num;
        self
    }

    pub fn with_all_reduce_kind(mut self, kind: ReduceKind) -> Self {
        self.all_reduce_kind = kind;
        self
    }

    pub fn with_local_strategy(mut self, strategy: AllReduceStrategy) -> Self {
        self.local_strategy = strategy;
        self
    }

    pub fn with_node_id(mut self, id: NodeId) -> Self {
        self.node_id = Some(id);
        self
    }

    pub fn with_num_nodes(mut self, n: u32) -> Self {
        self.num_nodes = Some(n);
        self
    }

    pub fn with_server_address(mut self, addr: Address) -> Self {
        self.server_address = Some(addr);
        self
    }

    pub fn with_client_address(mut self, addr: Address) -> Self {
        self.client_address = Some(addr);
        self
    }

    pub fn with_client_data_port(mut self, port: u16) -> Self {
        self.client_data_port = Some(port);
        self
    }

    pub fn with_global_strategy(mut self, strategy: AllReduceStrategy) -> Self {
        self.global_strategy = Some(strategy);
        self
    }

<<<<<<< HEAD
    /// Get the shared parameters for a register op
    pub fn register_shared_params(&self) -> SharedRegisterParams {
        SharedRegisterParams {
            num_devices: self.num_devices,
        }
    }

    /// Get the global parameters for a register op
    pub fn register_global_params(&self) -> Option<GlobalRegisterParams> {
        match (
            self.node_id,
            self.num_nodes,
            &self.server_address,
            &self.client_address,
            self.client_data_port,
        ) {
            (None, None, None, None, None) => None, // fully local
            (Some(node_id), Some(num_nodes), Some(server_addr), Some(client_addr), Some(port)) => {
                Some(GlobalRegisterParams {
                    node_id,
                    server_address: server_addr.clone(),
                    client_address: client_addr.clone(),
                    client_data_port: port,
                    shared_params: SharedGlobalRegisterParams { num_nodes },
                })
            }
            _ => return None,
        }
    }


    /// Get the shared parameters for an all-reduce
=======
    /// Converts the config into `AllReduceParams`, using optional global strategy.
>>>>>>> 0316303b
    pub fn all_reduce_params(&self) -> SharedAllReduceParams {
        SharedAllReduceParams {
            kind: self.all_reduce_kind,
            local_strategy: self.local_strategy,
            global_strategy: self.global_strategy,
        }
    }
}<|MERGE_RESOLUTION|>--- conflicted
+++ resolved
@@ -1,15 +1,7 @@
 use burn_communication::Address;
 use serde::{Deserialize, Serialize};
 
-<<<<<<< HEAD
-use crate::{
-    AllReduceStrategy, DeviceId, GlobalRegisterParams, ReduceKind,
-    SharedAllReduceParams, SharedGlobalRegisterParams, SharedRegisterParams,
-    global::shared::base::NodeId,
-};
-=======
 use crate::{AllReduceStrategy, DeviceId, NodeId, ReduceKind, SharedAllReduceParams};
->>>>>>> 0316303b
 
 #[derive(Debug, Clone, Serialize, Deserialize)]
 pub struct CollectiveConfig {
@@ -100,7 +92,6 @@
         self
     }
 
-<<<<<<< HEAD
     /// Get the shared parameters for a register op
     pub fn register_shared_params(&self) -> SharedRegisterParams {
         SharedRegisterParams {
@@ -133,9 +124,6 @@
 
 
     /// Get the shared parameters for an all-reduce
-=======
-    /// Converts the config into `AllReduceParams`, using optional global strategy.
->>>>>>> 0316303b
     pub fn all_reduce_params(&self) -> SharedAllReduceParams {
         SharedAllReduceParams {
             kind: self.all_reduce_kind,
