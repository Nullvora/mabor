[package]
authors = ["nathanielsimard <nathaniel.simard.42@gmail.com>"]
categories = ["science"]
description = "WGPU backend for the Burn framework"
documentation = "https://docs.rs/burn-wgpu"
edition.workspace = true
keywords = ["deep-learning", "machine-learning", "gpu", "wgpu", "webgpu"]
license.workspace = true
name = "burn-wgpu"
readme.workspace = true
repository = "https://github.com/tracel-ai/burn/tree/main/crates/burn-wgpu"
version.workspace = true

[features]
autotune = ["burn-cubecl/autotune"]
default = ["std", "autotune", "fusion", "burn-cubecl/default", "cubecl/default"]
doc = ["burn-cubecl/doc"]
exclusive-memory-only = ["cubecl/exclusive-memory-only"]
fusion = ["burn-fusion", "burn-cubecl/fusion"]
std = ["burn-cubecl/std", "cubecl/std"]
template = ["burn-cubecl/template", "cubecl/template"]

# Backends
metal = ["cubecl-msl"]
vulkan = ["cubecl-spirv"]
webgpu = ["cubecl-wgsl"]

# Compilers
cubecl-msl = ["cubecl/wgpu-msl"]
cubecl-spirv = ["cubecl/wgpu-spirv"]
cubecl-wgsl = []

[dependencies]
cubecl = { workspace = true, features = ["wgpu"] }

<<<<<<< HEAD
burn-cubecl = { path = "../burn-cubecl", version = "0.17.0", default-features = false }
burn-fusion = { path = "../burn-fusion", version = "0.17.0", optional = true }
burn-tensor = { path = "../burn-tensor", version = "0.17.0", default-features = false, features = [
=======
burn-fusion = { path = "../burn-fusion", version = "0.18.0", optional = true }
burn-cubecl = { path = "../burn-cubecl", version = "0.18.0", default-features = false }
burn-tensor = { path = "../burn-tensor", version = "0.18.0", default-features = false, features = [
>>>>>>> 5463e35d
    "cubecl-wgpu",
] }


[dev-dependencies]
burn-cubecl = { path = "../burn-cubecl", version = "0.18.0", default-features = false, features = [
    "export_tests",
] }
half = { workspace = true }
paste = { workspace = true }

[package.metadata.docs.rs]
features = ["default"]
rustdoc-args = ["--cfg", "docsrs"]<|MERGE_RESOLUTION|>--- conflicted
+++ resolved
@@ -33,15 +33,9 @@
 [dependencies]
 cubecl = { workspace = true, features = ["wgpu"] }
 
-<<<<<<< HEAD
-burn-cubecl = { path = "../burn-cubecl", version = "0.17.0", default-features = false }
-burn-fusion = { path = "../burn-fusion", version = "0.17.0", optional = true }
-burn-tensor = { path = "../burn-tensor", version = "0.17.0", default-features = false, features = [
-=======
+burn-cubecl = { path = "../burn-cubecl", version = "0.18.0", default-features = false }
 burn-fusion = { path = "../burn-fusion", version = "0.18.0", optional = true }
-burn-cubecl = { path = "../burn-cubecl", version = "0.18.0", default-features = false }
 burn-tensor = { path = "../burn-tensor", version = "0.18.0", default-features = false, features = [
->>>>>>> 5463e35d
     "cubecl-wgpu",
 ] }
 
