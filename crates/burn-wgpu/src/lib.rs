--- conflicted
+++ resolved
@@ -12,12 +12,7 @@
 pub use burn_jit::{tensor::JitTensor, JitBackend};
 pub use burn_jit::{BoolElement, FloatElement, IntElement};
 pub use cubecl::flex32;
-<<<<<<< HEAD
-pub use cubecl::ir::CubeDim;
-=======
-pub use cubecl::wgpu::*;
 pub use cubecl::CubeDim;
->>>>>>> e40c69b8
 
 pub use cubecl::wgpu::{
     init_device, init_setup, init_setup_async, MemoryConfiguration, RuntimeOptions, WgpuDevice,
