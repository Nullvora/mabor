--- conflicted
+++ resolved
@@ -340,15 +340,14 @@
         permute(tensor, axes)
     }
 
-<<<<<<< HEAD
     fn int_expand<const D1: usize, const D2: usize>(
         tensor: IntTensor<Self, D1>,
         shape: Shape<D2>,
     ) -> IntTensor<Self, D2> {
         expand(tensor, shape)
-=======
+    }
+
     fn int_flip<const D: usize>(tensor: IntTensor<Self, D>, axes: &[usize]) -> IntTensor<Self, D> {
         kernel::flip(tensor, axes)
->>>>>>> dc45cf17
     }
 }