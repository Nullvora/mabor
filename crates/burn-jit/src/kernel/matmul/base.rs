use crate::{tensor::JitTensor, FloatElement, JitRuntime};
use burn_tensor::Shape;
use cubecl::prelude::*;

<<<<<<< HEAD
use super::{init_matmul_output, matmul_autotune, matmul_simple};
=======
use super::{
    config::Tiling2dConfig, init_matmul_output, matmul_simple, matmul_tiling_2d,
    matmul_tiling_2d_cube, matmul_tiling_2d_padded,
};
>>>>>>> 0d5025ed

#[cfg(feature = "autotune")]
use super::matmul_autotune;

/// The strategy to be used when launching a matmul kernel.
pub enum MatmulStrategy {
    /// A simple kernel will be used with memory coalescing optimization.
    Simple {
        /// Number of invocations in x
        grid_x: usize,
        /// Number of invocations in y
        grid_y: usize,
    },
    #[cfg(feature = "autotune")]
    /// Using autotune to chose the best kernel based on runtime information.
    Autotune,
    /// Cube implementation of matmul.
    Cube,
}

impl Default for MatmulStrategy {
    fn default() -> Self {
<<<<<<< HEAD
        MatmulStrategy::Cube
=======
        // if autotune is enabled, default to autotune
        #[cfg(feature = "autotune")]
        return MatmulStrategy::Autotune;

        #[cfg(not(feature = "autotune"))]
        MatmulStrategy::Tiling2d(Tiling2dConfig::default())
>>>>>>> 0d5025ed
    }
}

/// Launch a matmul kernel using the given strategy.
pub fn matmul<R: JitRuntime, E: FloatElement, const D: usize>(
    lhs: JitTensor<R, E, D>,
    rhs: JitTensor<R, E, D>,
    strategy: MatmulStrategy,
) -> JitTensor<R, E, D> {
    match strategy {
        MatmulStrategy::Simple { grid_x, grid_y } => {
            let out = init_matmul_output(&lhs, &rhs);
            matmul_simple(lhs, rhs, out, grid_x, grid_y)
        }
        MatmulStrategy::Cube => {
            let out = init_matmul_output::<R, E, D>(&lhs, &rhs);
            let client = &lhs.client;
            cubecl::linalg::matmul::launch_ref::<R, E::Primitive>(
                client,
                lhs.as_handle_ref(),
                rhs.as_handle_ref(),
                out.as_handle_ref(),
            );
            out
        }
        #[cfg(feature = "autotune")]
        MatmulStrategy::Autotune => matmul_autotune(lhs, rhs),
    }
}

pub(crate) fn simple_cube_count<R: JitRuntime, const D: usize>(
    lhs_shape: &Shape<D>,
    rhs_shape: &Shape<D>,
    output_shape: &Shape<D>,
    cube_dim_x: usize,
    cube_dim_y: usize,
) -> CubeCount<R::Server> {
    let num_rows = lhs_shape.dims[D - 2];
    let num_cols = rhs_shape.dims[D - 1];

    let cubes_x = f32::ceil(num_rows as f32 / cube_dim_x as f32) as u32;
    let cubes_y = f32::ceil(num_cols as f32 / cube_dim_y as f32) as u32;
    let mut num_iter = 1;
    for i in 0..D - 2 {
        num_iter *= output_shape.dims[i];
    }

    CubeCount::Static(cubes_x, cubes_y, num_iter as u32)
}<|MERGE_RESOLUTION|>--- conflicted
+++ resolved
@@ -1,15 +1,7 @@
+use super::{init_matmul_output, matmul_simple};
 use crate::{tensor::JitTensor, FloatElement, JitRuntime};
 use burn_tensor::Shape;
 use cubecl::prelude::*;
-
-<<<<<<< HEAD
-use super::{init_matmul_output, matmul_autotune, matmul_simple};
-=======
-use super::{
-    config::Tiling2dConfig, init_matmul_output, matmul_simple, matmul_tiling_2d,
-    matmul_tiling_2d_cube, matmul_tiling_2d_padded,
-};
->>>>>>> 0d5025ed
 
 #[cfg(feature = "autotune")]
 use super::matmul_autotune;
@@ -32,16 +24,12 @@
 
 impl Default for MatmulStrategy {
     fn default() -> Self {
-<<<<<<< HEAD
-        MatmulStrategy::Cube
-=======
         // if autotune is enabled, default to autotune
         #[cfg(feature = "autotune")]
         return MatmulStrategy::Autotune;
 
         #[cfg(not(feature = "autotune"))]
-        MatmulStrategy::Tiling2d(Tiling2dConfig::default())
->>>>>>> 0d5025ed
+        MatmulStrategy::Cube
     }
 }
 
