--- conflicted
+++ resolved
@@ -92,19 +92,11 @@
         &input.client,
         cube_count,
         cube_dim,
-<<<<<<< HEAD
-        input.as_handle_ref().as_tensor_arg(1),
-        mask.as_handle_ref().as_tensor_arg(1),
-        value.as_handle_ref().as_tensor_arg(1),
-        output.as_handle_ref().as_tensor_arg(1),
-        UInt::new(D as u32),
-=======
         input.as_tensor_arg(1),
         mask.as_tensor_arg(1),
         value.as_tensor_arg(1),
         output.as_tensor_arg(1),
         D as u32,
->>>>>>> 58ce5024
     );
 
     output
@@ -123,15 +115,9 @@
         &input.client,
         cube_count,
         cube_dim,
-<<<<<<< HEAD
-        input.as_handle_ref().as_tensor_arg(1),
-        mask.as_handle_ref().as_tensor_arg(1),
-        value.as_handle_ref().as_tensor_arg(1),
-=======
         input.as_tensor_arg(1),
         mask.as_tensor_arg(1),
         value.as_tensor_arg(1),
->>>>>>> 58ce5024
         ScalarArg::new(reverse as u32),
         D as u32,
     );
