--- conflicted
+++ resolved
@@ -24,13 +24,10 @@
 pub(crate) struct MulOp;
 pub(crate) struct DivOp;
 pub(crate) struct RemainderOp;
-<<<<<<< HEAD
-pub(crate) struct PowOp;
 pub(crate) struct BitwiseAndOp;
 pub(crate) struct BitwiseOrOp;
 pub(crate) struct BitwiseXorOp;
 pub(crate) struct BitwiseNotOp;
-=======
 
 /// Since Powf only works on float, but we still want to implement the numeric binary op family, we
 /// set another precision in the family type to cast, when necessary, the input value to a valid
@@ -65,7 +62,6 @@
 impl<F: Float> BinaryOpFamily for PowOp<F> {
     type BinaryOp<C: Numeric> = Self;
 }
->>>>>>> 95593fc9
 
 #[cube]
 impl<N: Numeric> BinaryOp<N> for AddOp {
@@ -113,7 +109,7 @@
     }
 }
 
-<<<<<<< HEAD
+
 #[cube]
 impl<N: Numeric> BinaryOp<N> for BitwiseAndOp {
     fn execute(lhs: Line<N>, rhs: Line<N>) -> Line<N> {
@@ -143,12 +139,9 @@
     }
 }
 
-#[cube(launch)]
-pub(crate) fn kernel_scalar_binop<C: Numeric, O: BinaryOp<C>>(
-=======
+
 #[cube(launch_unchecked)]
 pub(crate) fn kernel_scalar_binop<C: Numeric, O: BinaryOpFamily>(
->>>>>>> 95593fc9
     input: &Tensor<Line<C>>,
     scalar: C,
     output: &mut Tensor<Line<C>>,
