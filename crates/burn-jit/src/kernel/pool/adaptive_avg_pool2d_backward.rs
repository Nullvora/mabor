<<<<<<< HEAD
use std::marker::PhantomData;

use cubecl::{
    cpa,
    ir::{Elem, KernelDefinition, Scope, Variable, Visibility},
    CubeCountSettings, Execution, InputInfo, KernelExpansion, KernelIntegrator, KernelSettings,
    OutputInfo,
};

use crate::{element::JitElement, kernel::Kernel, tensor::JitTensor, JitRuntime};

#[derive(new)]
struct AdaptiveAvgPool2dBackwardEagerKernel<R, E> {
    _runtime: PhantomData<R>,
    _elem: PhantomData<E>,
}

struct AdaptiveAvgPool2dBackwardComputeShader<E> {
    grad: Variable,
    output: Variable,
    _elem: PhantomData<E>,
}

impl<E: JitElement> AdaptiveAvgPool2dBackwardComputeShader<E> {
    fn expand(self, scope: &mut Scope) {
        let grad = self.grad;
        let output = self.output;
        let id = Variable::AbsolutePos;

        let grad_stride_0 = scope.create_local(Elem::UInt);
        let grad_stride_1 = scope.create_local(Elem::UInt);
        let grad_stride_2 = scope.create_local(Elem::UInt);
        let grad_stride_3 = scope.create_local(Elem::UInt);

        let grad_shape_2 = scope.create_local(Elem::UInt);
        let grad_shape_3 = scope.create_local(Elem::UInt);

        let output_stride_0 = scope.create_local(Elem::UInt);
        let output_stride_1 = scope.create_local(Elem::UInt);
        let output_stride_2 = scope.create_local(Elem::UInt);
        let output_stride_3 = scope.create_local(Elem::UInt);

        let output_shape_0 = scope.create_local(Elem::UInt);
        let output_shape_1 = scope.create_local(Elem::UInt);
        let output_shape_2 = scope.create_local(Elem::UInt);
        let output_shape_3 = scope.create_local(Elem::UInt);

        cpa!(scope, grad_stride_0 = stride(grad, 0u32));
        cpa!(scope, grad_stride_1 = stride(grad, 1u32));
        cpa!(scope, grad_stride_2 = stride(grad, 2u32));
        cpa!(scope, grad_stride_3 = stride(grad, 3u32));

        cpa!(scope, grad_shape_2 = shape(grad, 2u32));
        cpa!(scope, grad_shape_3 = shape(grad, 3u32));

        cpa!(scope, output_stride_0 = stride(output, 0u32));
        cpa!(scope, output_stride_1 = stride(output, 1u32));
        cpa!(scope, output_stride_2 = stride(output, 2u32));
        cpa!(scope, output_stride_3 = stride(output, 3u32));

        cpa!(scope, output_shape_0 = shape(output, 0u32));
        cpa!(scope, output_shape_1 = shape(output, 1u32));
        cpa!(scope, output_shape_2 = shape(output, 2u32));
        cpa!(scope, output_shape_3 = shape(output, 3u32));

        let b = scope.create_local(Elem::UInt);
        let c = scope.create_local(Elem::UInt);
        let ih = scope.create_local(Elem::UInt);
        let iw = scope.create_local(Elem::UInt);

        cpa!(scope, b = id / output_stride_0);
        cpa!(scope, b = b % output_shape_0);

        cpa!(scope, c = id / output_stride_1);
        cpa!(scope, c = c % output_shape_1);

        cpa!(scope, ih = id / output_stride_2);
        cpa!(scope, ih = ih % output_shape_2);

        cpa!(scope, iw = id / output_stride_3);
        cpa!(scope, iw = iw % output_shape_3);

        let oh_start = Self::start_index(scope, ih, output_shape_2, grad_shape_2);
        let oh_end = Self::end_index(scope, ih, output_shape_2, grad_shape_2);

        let ow_start = Self::start_index(scope, iw, output_shape_3, grad_shape_3);
        let ow_end = Self::end_index(scope, iw, output_shape_3, grad_shape_3);

        let grad_acc = scope.zero(output.item());
        let contributed_h = scope.create_local(Elem::Bool);
        let contributed_w = scope.create_local(Elem::Bool);
        let contributed_tmp = scope.create_local(Elem::Bool);

        let count = scope.create_local(Elem::UInt);
        let count_tmp = scope.create_local(Elem::UInt);
        let count_float = scope.create_local(output.item());
        let the_grad = scope.create_local(output.item());
        let avg = scope.create_local(output.item());

        let index_base = scope.create_local(Elem::UInt);
        let index_tmp = scope.create_local(Elem::UInt);
        let index = scope.create_local(Elem::UInt);
        cpa!(scope, index_base = b * grad_stride_0);
        cpa!(scope, index_tmp = c * grad_stride_1);
        cpa!(scope, index_base += index_tmp);
=======
use crate::{element::JitElement, tensor::JitTensor, JitRuntime};
use cubecl::{calculate_cube_count_elemwise, prelude::*};

#[cube(launch)]
fn adaptive_avg_pool2d_backward_direct<E: Numeric>(grad: &Tensor<E>, output: &mut Tensor<E>) {
    let (output_stride_0, output_stride_1, output_stride_2, output_stride_3) = (
        output.stride(0),
        output.stride(1),
        output.stride(2),
        output.stride(3),
    );
    let (output_shape_0, output_shape_1, output_shape_2, output_shape_3) = (
        output.shape(0),
        output.shape(1),
        output.shape(2),
        output.shape(3),
    );
    let (grad_stride_0, grad_stride_1, grad_stride_2, grad_stride_3) = (
        grad.stride(0),
        grad.stride(1),
        grad.stride(2),
        grad.stride(3),
    );
    let (grad_shape_2, grad_shape_3) = (grad.shape(2), grad.shape(3));
>>>>>>> ec8a356b

    let b = (ABSOLUTE_POS / output_stride_0) % output_shape_0;
    let c = (ABSOLUTE_POS / output_stride_1) % output_shape_1;
    let ih = (ABSOLUTE_POS / output_stride_2) % output_shape_2;
    let iw = (ABSOLUTE_POS / output_stride_3) % output_shape_3;

    let oh_start = start_index(ih, output_shape_2, grad_shape_2);
    let oh_end = end_index(ih, output_shape_2, grad_shape_2);

    let ow_start = start_index(iw, output_shape_3, grad_shape_3);
    let ow_end = end_index(iw, output_shape_3, grad_shape_3);

    let mut grad_acc = E::from_int(0);

    let index_base = b * grad_stride_0 + (c * grad_stride_1);

    for oh in oh_start..oh_end {
        let ih_start = start_index(oh, grad_shape_2, output_shape_2);
        let ih_end = end_index(oh, grad_shape_2, output_shape_2);

        if ih >= ih_start && ih < ih_end {
            for ow in ow_start..ow_end {
                let iw_start = start_index(ow, grad_shape_3, output_shape_3);
                let iw_end = end_index(ow, grad_shape_3, output_shape_3);

                if iw >= iw_start && iw < iw_end {
                    let num_ih = ih_end - ih_start;
                    let num_iw = iw_end - iw_start;

                    let index = index_base + (oh * grad_stride_2) + (ow * grad_stride_3);
                    grad_acc += grad[index] / E::cast_from(num_iw * num_ih);
                }
            }
        }
    }

    output[ABSOLUTE_POS] = grad_acc;
}

<<<<<<< HEAD
impl<R: JitRuntime, E: JitElement> Kernel for AdaptiveAvgPool2dBackwardEagerKernel<R, E> {
    fn define(&self) -> KernelDefinition {
        let mut scope = Scope::root();
        let item = E::cube_elem().into();

        let grad = Variable::GlobalInputArray { id: 0, item };
        let output = Variable::GlobalOutputArray { id: 0, item };

        scope.write_global_custom(output);

        AdaptiveAvgPool2dBackwardComputeShader {
            grad,
            output,
            _elem: PhantomData::<E>,
        }
        .expand(&mut scope);

        let grad = InputInfo::Array {
            item,
            visibility: Visibility::Read,
        };
        let output = OutputInfo::Array { item };

        let info = KernelExpansion {
            inputs: vec![grad],
            outputs: vec![output],
            scope,
        };
=======
#[cube]
fn start_index(output_size_index: u32, output_size: u32, input_size: u32) -> u32 {
    (output_size_index * input_size) / output_size
}
>>>>>>> ec8a356b

#[cube]
fn end_index(output_size_index: u32, output_size: u32, input_size: u32) -> u32 {
    let index = (output_size_index + 1) * input_size;
    let index = (index + output_size - 1) / output_size;

    if input_size < index {
        input_size
    } else {
        index
    }
}

pub(crate) fn adaptive_avg_pool2d_backward<R: JitRuntime, E: JitElement>(
    x: JitTensor<R, E>,
    out_grad: JitTensor<R, E>,
) -> JitTensor<R, E> {
    let output_shape = x.shape.clone();
    let num_elems = output_shape.num_elements();
    let output_buffer = x.client.empty(num_elems * core::mem::size_of::<E>());
    let output = JitTensor::new_contiguous(
        x.client.clone(),
        x.device.clone(),
        output_shape,
        output_buffer,
    );

    let cube_dim = CubeDim::default();
    let cube_count = calculate_cube_count_elemwise(num_elems, cube_dim);

    adaptive_avg_pool2d_backward_direct::launch::<E, R>(
        &x.client,
        cube_count,
        cube_dim,
        out_grad.as_tensor_arg(1),
        output.as_tensor_arg(1),
    );

    output
}<|MERGE_RESOLUTION|>--- conflicted
+++ resolved
@@ -1,110 +1,3 @@
-<<<<<<< HEAD
-use std::marker::PhantomData;
-
-use cubecl::{
-    cpa,
-    ir::{Elem, KernelDefinition, Scope, Variable, Visibility},
-    CubeCountSettings, Execution, InputInfo, KernelExpansion, KernelIntegrator, KernelSettings,
-    OutputInfo,
-};
-
-use crate::{element::JitElement, kernel::Kernel, tensor::JitTensor, JitRuntime};
-
-#[derive(new)]
-struct AdaptiveAvgPool2dBackwardEagerKernel<R, E> {
-    _runtime: PhantomData<R>,
-    _elem: PhantomData<E>,
-}
-
-struct AdaptiveAvgPool2dBackwardComputeShader<E> {
-    grad: Variable,
-    output: Variable,
-    _elem: PhantomData<E>,
-}
-
-impl<E: JitElement> AdaptiveAvgPool2dBackwardComputeShader<E> {
-    fn expand(self, scope: &mut Scope) {
-        let grad = self.grad;
-        let output = self.output;
-        let id = Variable::AbsolutePos;
-
-        let grad_stride_0 = scope.create_local(Elem::UInt);
-        let grad_stride_1 = scope.create_local(Elem::UInt);
-        let grad_stride_2 = scope.create_local(Elem::UInt);
-        let grad_stride_3 = scope.create_local(Elem::UInt);
-
-        let grad_shape_2 = scope.create_local(Elem::UInt);
-        let grad_shape_3 = scope.create_local(Elem::UInt);
-
-        let output_stride_0 = scope.create_local(Elem::UInt);
-        let output_stride_1 = scope.create_local(Elem::UInt);
-        let output_stride_2 = scope.create_local(Elem::UInt);
-        let output_stride_3 = scope.create_local(Elem::UInt);
-
-        let output_shape_0 = scope.create_local(Elem::UInt);
-        let output_shape_1 = scope.create_local(Elem::UInt);
-        let output_shape_2 = scope.create_local(Elem::UInt);
-        let output_shape_3 = scope.create_local(Elem::UInt);
-
-        cpa!(scope, grad_stride_0 = stride(grad, 0u32));
-        cpa!(scope, grad_stride_1 = stride(grad, 1u32));
-        cpa!(scope, grad_stride_2 = stride(grad, 2u32));
-        cpa!(scope, grad_stride_3 = stride(grad, 3u32));
-
-        cpa!(scope, grad_shape_2 = shape(grad, 2u32));
-        cpa!(scope, grad_shape_3 = shape(grad, 3u32));
-
-        cpa!(scope, output_stride_0 = stride(output, 0u32));
-        cpa!(scope, output_stride_1 = stride(output, 1u32));
-        cpa!(scope, output_stride_2 = stride(output, 2u32));
-        cpa!(scope, output_stride_3 = stride(output, 3u32));
-
-        cpa!(scope, output_shape_0 = shape(output, 0u32));
-        cpa!(scope, output_shape_1 = shape(output, 1u32));
-        cpa!(scope, output_shape_2 = shape(output, 2u32));
-        cpa!(scope, output_shape_3 = shape(output, 3u32));
-
-        let b = scope.create_local(Elem::UInt);
-        let c = scope.create_local(Elem::UInt);
-        let ih = scope.create_local(Elem::UInt);
-        let iw = scope.create_local(Elem::UInt);
-
-        cpa!(scope, b = id / output_stride_0);
-        cpa!(scope, b = b % output_shape_0);
-
-        cpa!(scope, c = id / output_stride_1);
-        cpa!(scope, c = c % output_shape_1);
-
-        cpa!(scope, ih = id / output_stride_2);
-        cpa!(scope, ih = ih % output_shape_2);
-
-        cpa!(scope, iw = id / output_stride_3);
-        cpa!(scope, iw = iw % output_shape_3);
-
-        let oh_start = Self::start_index(scope, ih, output_shape_2, grad_shape_2);
-        let oh_end = Self::end_index(scope, ih, output_shape_2, grad_shape_2);
-
-        let ow_start = Self::start_index(scope, iw, output_shape_3, grad_shape_3);
-        let ow_end = Self::end_index(scope, iw, output_shape_3, grad_shape_3);
-
-        let grad_acc = scope.zero(output.item());
-        let contributed_h = scope.create_local(Elem::Bool);
-        let contributed_w = scope.create_local(Elem::Bool);
-        let contributed_tmp = scope.create_local(Elem::Bool);
-
-        let count = scope.create_local(Elem::UInt);
-        let count_tmp = scope.create_local(Elem::UInt);
-        let count_float = scope.create_local(output.item());
-        let the_grad = scope.create_local(output.item());
-        let avg = scope.create_local(output.item());
-
-        let index_base = scope.create_local(Elem::UInt);
-        let index_tmp = scope.create_local(Elem::UInt);
-        let index = scope.create_local(Elem::UInt);
-        cpa!(scope, index_base = b * grad_stride_0);
-        cpa!(scope, index_tmp = c * grad_stride_1);
-        cpa!(scope, index_base += index_tmp);
-=======
 use crate::{element::JitElement, tensor::JitTensor, JitRuntime};
 use cubecl::{calculate_cube_count_elemwise, prelude::*};
 
@@ -129,7 +22,6 @@
         grad.stride(3),
     );
     let (grad_shape_2, grad_shape_3) = (grad.shape(2), grad.shape(3));
->>>>>>> ec8a356b
 
     let b = (ABSOLUTE_POS / output_stride_0) % output_shape_0;
     let c = (ABSOLUTE_POS / output_stride_1) % output_shape_1;
@@ -169,41 +61,10 @@
     output[ABSOLUTE_POS] = grad_acc;
 }
 
-<<<<<<< HEAD
-impl<R: JitRuntime, E: JitElement> Kernel for AdaptiveAvgPool2dBackwardEagerKernel<R, E> {
-    fn define(&self) -> KernelDefinition {
-        let mut scope = Scope::root();
-        let item = E::cube_elem().into();
-
-        let grad = Variable::GlobalInputArray { id: 0, item };
-        let output = Variable::GlobalOutputArray { id: 0, item };
-
-        scope.write_global_custom(output);
-
-        AdaptiveAvgPool2dBackwardComputeShader {
-            grad,
-            output,
-            _elem: PhantomData::<E>,
-        }
-        .expand(&mut scope);
-
-        let grad = InputInfo::Array {
-            item,
-            visibility: Visibility::Read,
-        };
-        let output = OutputInfo::Array { item };
-
-        let info = KernelExpansion {
-            inputs: vec![grad],
-            outputs: vec![output],
-            scope,
-        };
-=======
 #[cube]
 fn start_index(output_size_index: u32, output_size: u32, input_size: u32) -> u32 {
     (output_size_index * input_size) / output_size
 }
->>>>>>> ec8a356b
 
 #[cube]
 fn end_index(output_size_index: u32, output_size: u32, input_size: u32) -> u32 {
