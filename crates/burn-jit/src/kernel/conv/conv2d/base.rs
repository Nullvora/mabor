use burn_tensor::ops::{ConvOptions, ConvTransposeOptions};

use crate::{tensor::JitTensor, FloatElement, IntElement, JitRuntime};

#[cfg(feature = "autotune")]
use super::{conv2d_autotune, conv_transpose2d_autotune};
use super::{
    conv2d_direct, conv2d_im2col, conv_transpose2d_col2im, conv_transpose2d_direct,
    gemm::launch::conv2d_gemm_large_m, implicit_gemm::conv2d_implicit_gemm,
};

/// The strategy to be used when launching a convolution kernel.
pub enum Conv2dStrategy {
    /// A simple direct convolution.
    Direct,
    #[cfg(feature = "autotune")]
    /// Using autotune to choose the best kernel based on runtime information.
    Autotune,
    /// GEMM (im2col) based implementation of convolution. Significantly increased memory usage.
    Gemm,
    /// Implicit GEMM implementation of convolution. Lower memory usage but requires CMMA and
    /// has constraints on tensor shape.
    ImplicitGemm,
    /// Implicit GEMM implementation of convolution. Lower memory usage but requires CMMA and
    /// has constraints on tensor shape.
    ImplicitGemmNew,
}

impl Default for Conv2dStrategy {
    fn default() -> Self {
        // if autotune is enabled, default to autotune
        #[cfg(feature = "autotune")]
        return Conv2dStrategy::Autotune;

        // if autotune is disabled, default to the more memory-conservative algorithm
        #[cfg(not(feature = "autotune"))]
        Conv2dStrategy::Direct
    }
}

/// The strategy to be used when launching a conv_transpose kernel.
pub enum ConvTranspose2dStrategy {
    /// A simple direct convolution.
    Direct,
    #[cfg(feature = "autotune")]
    /// Using autotune to choose the best kernel based on runtime information.
    Autotune,
    /// GEMM (im2col) based implementation of convolution. Significantly increased memory usage.
    Gemm,
}

impl Default for ConvTranspose2dStrategy {
    fn default() -> Self {
        // if autotune is enabled, default to autotune
        #[cfg(feature = "autotune")]
        return ConvTranspose2dStrategy::Autotune;

        // if autotune is disabled, default to the more memory-conservative algorithm
        #[cfg(not(feature = "autotune"))]
        ConvTranspose2dStrategy::Direct
    }
}

/// Perform a 2D convolution with the given strategy
///
/// * `input` - The input feature map
/// * `weight` - The weights (filter) applied to each kernel
/// * `bias` - The bias added to each channel
/// * `options` - The options to use for the convolution
/// * `strategy` - The convolution algorithm to use. Autotune will pick the fastest available option.
///
pub fn conv2d<R: JitRuntime, E: FloatElement, I: IntElement>(
    input: JitTensor<R>,
    weight: JitTensor<R>,
    bias: Option<JitTensor<R>>,
    options: ConvOptions<2>,
    strategy: Conv2dStrategy,
) -> JitTensor<R> {
    match strategy {
        Conv2dStrategy::Direct => conv2d_direct::<R, E, I>(input, weight, bias, options),
        #[cfg(feature = "autotune")]
        Conv2dStrategy::Autotune => conv2d_autotune::<R, E, I>(input, weight, bias, options),
        Conv2dStrategy::Gemm => conv2d_im2col::<R, E, I>(input, weight, bias, options),
        Conv2dStrategy::ImplicitGemm => {
            conv2d_implicit_gemm::<R, E, I>(input, weight, bias, options)
        }
        Conv2dStrategy::ImplicitGemmNew => {
            conv2d_gemm_large_m::<R, E, I>(input, weight, bias, options)
        }
    }
}

/// Perform a 2D convolution with the given strategy
///
/// * `input` - The input feature map
/// * `weight` - The weights (filter) applied to each kernel
/// * `bias` - The bias added to each channel
/// * `options` - The options to use for the convolution
/// * `strategy` - The convolution algorithm to use. Autotune will pick the fastest available option.
///
pub fn conv_transpose2d<R: JitRuntime, E: FloatElement, I: IntElement>(
    input: JitTensor<R>,
    weight: JitTensor<R>,
    bias: Option<JitTensor<R>>,
    options: ConvTransposeOptions<2>,
    strategy: ConvTranspose2dStrategy,
) -> JitTensor<R> {
    match strategy {
        ConvTranspose2dStrategy::Direct => {
            conv_transpose2d_direct::<R, E, I>(input, weight, bias, options)
        }
        #[cfg(feature = "autotune")]
        ConvTranspose2dStrategy::Autotune => {
            conv_transpose2d_autotune::<R, E, I>(input, weight, bias, options)
        }
        ConvTranspose2dStrategy::Gemm => {
            conv_transpose2d_col2im::<R, E, I>(input, weight, bias, options)
        }
    }
<<<<<<< HEAD
=======
}

#[allow(unused)]
pub(crate) fn debug_data<R: JitRuntime, E: JitElement>(tensor: JitTensor<R>) -> TensorData {
    let bytes = tensor.client.read_one(tensor.handle.binding());
    TensorData::new(E::from_bytes(&bytes).to_vec(), tensor.shape)
>>>>>>> 8b3b0dfb
}<|MERGE_RESOLUTION|>--- conflicted
+++ resolved
@@ -117,13 +117,4 @@
             conv_transpose2d_col2im::<R, E, I>(input, weight, bias, options)
         }
     }
-<<<<<<< HEAD
-=======
-}
-
-#[allow(unused)]
-pub(crate) fn debug_data<R: JitRuntime, E: JitElement>(tensor: JitTensor<R>) -> TensorData {
-    let bytes = tensor.client.read_one(tensor.handle.binding());
-    TensorData::new(E::from_bytes(&bytes).to_vec(), tensor.shape)
->>>>>>> 8b3b0dfb
 }