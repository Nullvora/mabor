--- conflicted
+++ resolved
@@ -29,18 +29,11 @@
 template = []
 
 [dependencies]
-<<<<<<< HEAD
-burn-common = { path = "../burn-common", version = "0.15.0" }
-burn-fusion = { path = "../burn-fusion", version = "0.15.0", optional = true }
-burn-tensor = { path = "../burn-tensor", version = "0.15.0", features = [
-  "cubecl",
-  "repr",
-=======
 burn-common = { path = "../burn-common", version = "0.16.0" }
 burn-fusion = { path = "../burn-fusion", version = "0.16.0", optional = true }
 burn-tensor = { path = "../burn-tensor", version = "0.16.0", features = [
-  "cubecl", "repr",
->>>>>>> 5989cf3c
+  "cubecl",
+  "repr",
 ] }
 cubecl = { workspace = true, features = ["linalg"] }
 
@@ -63,14 +56,9 @@
 hashbrown = { workspace = true }
 
 # When exporting tests
-<<<<<<< HEAD
-burn-autodiff = { path = "../burn-autodiff", version = "0.15.0", default-features = false, optional = true }
-burn-ndarray = { path = "../burn-ndarray", version = "0.15.0", optional = true }
-paste = { workspace = true, optional = true }
-=======
 burn-autodiff = { path = "../burn-autodiff", version = "0.16.0", default-features = false, optional = true }
 burn-ndarray = { path = "../burn-ndarray", version = "0.16.0", optional = true }
->>>>>>> 5989cf3c
+paste = { workspace = true, optional = true }
 serial_test = { workspace = true, optional = true }
 
 [package.metadata.docs.rs]
