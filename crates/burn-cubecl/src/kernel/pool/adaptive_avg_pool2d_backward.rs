--- conflicted
+++ resolved
@@ -9,26 +9,6 @@
 use cubecl::{calculate_cube_count_elemwise, prelude::*};
 
 #[cube(launch)]
-<<<<<<< HEAD
-fn adaptive_avg_pool2d_backward_direct<E: Numeric>(grad: &Tensor<E>, output: &mut Tensor<E>) {
-    if ABSOLUTE_POS >= output.len() {
-        terminate!()
-    }
-
-    let (output_stride_0, output_stride_1, output_stride_2, output_stride_3) = (
-        output.stride(0),
-        output.stride(1),
-        output.stride(2),
-        output.stride(3),
-    );
-    let (output_shape_0, output_shape_1, output_shape_2, output_shape_3) = (
-        output.shape(0),
-        output.shape(1),
-        output.shape(2),
-        output.shape(3),
-    );
-    let (grad_stride_0, grad_stride_1, grad_stride_2, grad_stride_3) = (
-=======
 fn adaptive_avg_pool2d_backward_direct<E: Numeric>(
     grad: &Tensor<Line<E>>,
     output: &mut Tensor<Line<E>>,
@@ -40,7 +20,6 @@
     let (out_h, out_w, channels) = (output.shape(1), output.shape(2), output.shape(3));
     let channel_lines = channels / grad.line_size();
     let (grad_stride_b, grad_stride_h, grad_stride_w, grad_stride_c) = (
->>>>>>> 238626f0
         grad.stride(0),
         grad.stride(1),
         grad.stride(2),
