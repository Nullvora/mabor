use crate::{element::BoolElement, tensor::CubeTensor, CubeRuntime, FloatElement, IntElement};
use burn_tensor::backend::{Backend, DeviceOps};
use cubecl::server::ComputeServer;
use rand::{rngs::StdRng, SeedableRng};
use std::{marker::PhantomData, sync::Mutex};

#[cfg(not(feature = "fusion"))]
use burn_ir::{BackendIr, TensorHandle};
#[cfg(not(feature = "fusion"))]
use burn_tensor::ops::{BoolTensor, FloatTensor, IntTensor, QuantizedTensor};

pub(crate) static SEED: Mutex<Option<StdRng>> = Mutex::new(None);

/// Generic tensor backend that can be compiled just-in-time to any shader runtime
#[derive(new)]
pub struct CubeBackend<R: CubeRuntime, F: FloatElement, I: IntElement, BT: BoolElement> {
    _runtime: PhantomData<R>,
    _float_elem: PhantomData<F>,
    _int_elem: PhantomData<I>,
    _bool_elem: PhantomData<BT>,
}

impl<R, F, I, BT> Backend for CubeBackend<R, F, I, BT>
where
    R: CubeRuntime,
    R::Server: ComputeServer,
    R::Device: burn_tensor::backend::DeviceOps,
    F: FloatElement,
    I: IntElement,
    BT: BoolElement,
{
    type Device = R::Device;

    type FloatElem = F;
    type IntElem = I;
    type BoolElem = BT;

    type FloatTensorPrimitive = CubeTensor<R>;
    type IntTensorPrimitive = CubeTensor<R>;
    type BoolTensorPrimitive = CubeTensor<R>;
    type QuantizedTensorPrimitive = CubeTensor<R>;
    type QuantizedEncoding = u32;

<<<<<<< HEAD
    fn name() -> String {
        format!("cubecl<{}>", R::name(&R::client(&Default::default())))
=======
    fn name(device: &Self::Device) -> String {
        let client = R::client(device);
        format!("cubecl<{}>", R::name(&client))
>>>>>>> af653d9f
    }

    fn seed(seed: u64) {
        let rng = StdRng::seed_from_u64(seed);
        let mut seed = SEED.lock().unwrap();
        *seed = Some(rng);
    }

    fn ad_enabled() -> bool {
        false
    }

    fn sync(device: &Self::Device) {
        let client = R::client(device);
        futures_lite::future::block_on(client.sync());
    }
}

impl<R: CubeRuntime, F: FloatElement, I: IntElement, BT: BoolElement> core::fmt::Debug
    for CubeBackend<R, F, I, BT>
{
    fn fmt(&self, f: &mut std::fmt::Formatter<'_>) -> std::fmt::Result {
<<<<<<< HEAD
        f.write_fmt(format_args!(
            "CubeBackend {{ runtime: {}}}",
            R::name(&R::client(&Default::default()))
        ))
=======
        f.write_str("CubeCLBackend")
>>>>>>> af653d9f
    }
}

impl<R: CubeRuntime, F: FloatElement, I: IntElement, BT: BoolElement> Clone
    for CubeBackend<R, F, I, BT>
{
    fn clone(&self) -> Self {
        Self::new()
    }
}

impl<R: CubeRuntime, F: FloatElement, I: IntElement, BT: BoolElement> Default
    for CubeBackend<R, F, I, BT>
{
    fn default() -> Self {
        Self::new()
    }
}

impl<R: cubecl::Runtime> CubeRuntime for R
where
    R::Device: DeviceOps,
{
    type CubeDevice = R::Device;
    type CubeServer = R::Server;
}

#[cfg(not(feature = "fusion"))]
impl<R: CubeRuntime, F: FloatElement, I: IntElement, BT: BoolElement> BackendIr
    for CubeBackend<R, F, I, BT>
{
    type Handle = CubeTensor<R>;

    fn float_tensor(handle: TensorHandle<Self::Handle>) -> FloatTensor<Self> {
        handle.handle
    }

    fn int_tensor(handle: TensorHandle<Self::Handle>) -> IntTensor<Self> {
        handle.handle
    }

    fn bool_tensor(handle: TensorHandle<Self::Handle>) -> BoolTensor<Self> {
        handle.handle
    }

    fn quantized_tensor(handle: TensorHandle<Self::Handle>) -> QuantizedTensor<Self> {
        handle.handle
    }

    fn float_tensor_handle(tensor: FloatTensor<Self>) -> Self::Handle {
        tensor
    }

    fn int_tensor_handle(tensor: IntTensor<Self>) -> Self::Handle {
        tensor
    }

    fn bool_tensor_handle(tensor: BoolTensor<Self>) -> Self::Handle {
        tensor
    }

    fn quantized_tensor_handle(tensor: QuantizedTensor<Self>) -> Self::Handle {
        tensor
    }
}<|MERGE_RESOLUTION|>--- conflicted
+++ resolved
@@ -41,14 +41,9 @@
     type QuantizedTensorPrimitive = CubeTensor<R>;
     type QuantizedEncoding = u32;
 
-<<<<<<< HEAD
-    fn name() -> String {
-        format!("cubecl<{}>", R::name(&R::client(&Default::default())))
-=======
     fn name(device: &Self::Device) -> String {
         let client = R::client(device);
         format!("cubecl<{}>", R::name(&client))
->>>>>>> af653d9f
     }
 
     fn seed(seed: u64) {
@@ -71,14 +66,7 @@
     for CubeBackend<R, F, I, BT>
 {
     fn fmt(&self, f: &mut std::fmt::Formatter<'_>) -> std::fmt::Result {
-<<<<<<< HEAD
-        f.write_fmt(format_args!(
-            "CubeBackend {{ runtime: {}}}",
-            R::name(&R::client(&Default::default()))
-        ))
-=======
         f.write_str("CubeCLBackend")
->>>>>>> af653d9f
     }
 }
 
