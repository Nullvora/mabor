//! This module exposes cooperative matrix-multiply and accumulate operations.
//!
//! Most of the functions are actually unsafe, since they mutate their input, even if they are
//! passed as reference.
//!
//! # Example
//!
//! This is a basic 16x16x16 matrix multiplication example.
//!
//! ```rust, ignore
//! #[cube(launch)]
//! pub fn example(lhs: &Array<F16>, rhs: &Array<F16>, out: &mut Array<F32>) {
//!     let a = cmma::Matrix::<F16>::new(
//!         cmma::MatrixIdent::A,
//!         16,
//!         16,
//!         16,
//!         cmma::MatrixLayout::RowMajor,
//!     );
//!     let b = cmma::Matrix::<F16>::new(
//!         cmma::MatrixIdent::B,
//!         16,
//!         16,
//!         16,
//!         cmma::MatrixLayout::ColMajor,
//!     );
//!     let c = cmma::Matrix::<F32>::new(
//!         cmma::MatrixIdent::Accumulator,
//!         16,
//!         16,
//!         16,
//!         cmma::MatrixLayout::Undefined,
//!     );
//!     cmma::fill::<F32>(&c, F32::new(0.0));
//!     cmma::load::<F16>(&a, lhs.as_slice(), UInt::new(16));
//!     cmma::load::<F16>(&b, rhs.as_slice(), UInt::new(16));
//!
//!     cmma::execute::<F16, F16, F32, F32>(&a, &b, &c, &c);
//!
//!     cmma::store::<F32>(
//!         out.as_slice_mut(),
//!         &c,
//!         UInt::new(16),
//!         cmma::MatrixLayout::RowMajor,
//!     );
//! }
//! ```

use std::marker::PhantomData;

use crate::{
    ir::{self, Operation},
    unexpanded,
};

use super::{
    CubeContext, CubePrimitive, CubeType, ExpandElement, ExpandElementTyped, Init, Slice, SliceMut,
    UInt,
};

pub use ir::{MatrixIdent, MatrixLayout};

/// A matrix represent a 2D grid of numbers.
///
/// They can either be in a [row major](MatrixLayout::RowMajor) or a
/// [column major](MatrixLayout::ColMajor) format.
pub struct Matrix<C: CubeType> {
    _c: PhantomData<C>,
}

/// Expand type of [Matrix].
#[derive(Clone)]
pub struct MatrixExpand {
    elem: ExpandElement,
}

impl<C: CubeType> CubeType for Matrix<C> {
    type ExpandType = MatrixExpand;
}

impl Init for MatrixExpand {
    fn init(self, _context: &mut CubeContext) -> Self {
        self
    }
}

impl<C: CubePrimitive> Matrix<C> {
    /// Create a new matrix that is going to be used in the
    /// [matrix-multiply and accumulate](execute) function.
    ///
    /// You have to declare the shape used for the execution.
    /// The shape of the current matrix is determined using the [MatrixIdent].
    ///
    /// * [MatrixIdent::A] Shape => (M, K)
    /// * [MatrixIdent::B] Shape => (K, N)
    /// * [MatrixIdent::Accumulator] Shape => (M, N)
    ///
    /// Not all shapes are supported, and the permitted shapes depend on the element type.
    ///
    /// Refer to [nvidia documentation](https://docs.nvidia.com/cuda/cuda-c-programming-guide/index.html#element-types-and-matrix-sizes).
    #[allow(unused_variables)]
    pub fn new(ident: MatrixIdent, m: u8, n: u8, k: u8, layout: MatrixLayout) -> Self {
        Matrix { _c: PhantomData }
    }

    pub fn __expand_new(
        context: &mut CubeContext,
        ident: MatrixIdent,
        m: u8,
        n: u8,
        k: u8,
        layout: MatrixLayout,
    ) -> MatrixExpand {
        let elem = context.create_matrix(ir::Matrix {
            ident,
            m,
            n,
            k,
            elem: C::as_elem(),
            layout,
        });
        MatrixExpand { elem }
    }
}

/// Fill the matrix with the provided value.
#[allow(unused_variables)]
pub fn fill<C: CubeType>(mat: &Matrix<C>, value: C) {
    unexpanded!()
}

/// Module containing the expand function for [fill].
pub mod fill {
    use super::*;

    /// Expand method of [fill].
    pub fn __expand<C: CubeType>(
        context: &mut CubeContext,
        mat: MatrixExpand,
        value: ExpandElement,
    ) {
        context.register(Operation::CoopMma(ir::CoopMma::Fill {
            mat: *mat.elem,
            value: *value,
        }));
    }
}

/// Load the matrix with the provided array using the stride.
#[allow(unused_variables)]
pub fn load<C: CubeType>(mat: &Matrix<C>, value: &Slice<'_, C>, stride: UInt) {
    unexpanded!()
}

<<<<<<< HEAD
/// Module containing the expand function for [load].
pub mod load {
    use super::*;

    /// Expand method of [load].
    #[allow(unused_variables)]
    pub fn __expand<C: CubeType>(
        context: &mut CubeContext,
        mat: MatrixExpand,
        value: ExpandElementTyped<Array<C>>,
        stride: ExpandElement,
    ) {
        context.register(Operation::CoopMma(ir::CoopMma::Load {
            mat: *mat.elem,
            value: *value.expand,
            stride: *stride,
        }));
    }
=======
/// Expand method of [load].
#[allow(unused_variables)]
pub fn load_expand<C: CubeType>(
    context: &mut CubeContext,
    mat: MatrixExpand,
    value: ExpandElementTyped<Slice<'static, C>>,
    stride: ExpandElement,
) {
    context.register(Operation::CoopMma(ir::CoopMma::Load {
        mat: *mat.elem,
        value: *value.expand,
        stride: *stride,
    }));
>>>>>>> 35345de6
}

/// Store the matrix in the given array following the given stride and layout.
#[allow(unused_variables)]
pub fn store<C: CubePrimitive>(
    output: &mut SliceMut<'_, C>,
    mat: &Matrix<C>,
    stride: UInt,
    layout: MatrixLayout,
) {
    unexpanded!()
}

<<<<<<< HEAD
/// Module containing the expand function for [store].
pub mod store {
    use super::*;

    /// Expand method of [store].
    #[allow(unused_variables)]
    pub fn __expand<C: CubePrimitive>(
        context: &mut CubeContext,
        output: ExpandElementTyped<Array<C>>,
        mat: MatrixExpand,
        stride: ExpandElement,
        layout: MatrixLayout,
    ) {
        context.register(Operation::CoopMma(ir::CoopMma::Store {
            output: *output.expand,
            mat: *mat.elem,
            stride: *stride,
            layout,
        }));
    }
=======
/// Expand method of [store].
#[allow(unused_variables)]
pub fn store_expand<C: CubePrimitive>(
    context: &mut CubeContext,
    output: ExpandElementTyped<SliceMut<'static, C>>,
    mat: MatrixExpand,
    stride: ExpandElement,
    layout: MatrixLayout,
) {
    context.register(Operation::CoopMma(ir::CoopMma::Store {
        output: *output.expand,
        mat: *mat.elem,
        stride: *stride,
        layout,
    }));
>>>>>>> 35345de6
}

/// Execute the matrix-multiply and accumulate operation on the given [matrices](Matrix).
#[allow(unused_variables)]
pub fn execute<A: CubePrimitive, B: CubePrimitive, C: CubePrimitive, D: CubePrimitive>(
    mat_a: &Matrix<A>,
    mat_b: &Matrix<B>,
    mat_c: &Matrix<C>,
    mat_d: &Matrix<D>,
) {
    unexpanded!()
}

/// Module containing the expand function for [execute].
pub mod execute {
    use super::*;

    /// Expand method of [execute].
    pub fn __expand<A: CubePrimitive, B: CubePrimitive, C: CubePrimitive, D: CubePrimitive>(
        context: &mut CubeContext,
        mat_a: MatrixExpand,
        mat_b: MatrixExpand,
        mat_c: MatrixExpand,
        mat_d: MatrixExpand,
    ) {
        context.register(Operation::CoopMma(ir::CoopMma::Execute {
            mat_a: *mat_a.elem,
            mat_b: *mat_b.elem,
            mat_c: *mat_c.elem,
            mat_d: *mat_d.elem,
        }));
    }
}<|MERGE_RESOLUTION|>--- conflicted
+++ resolved
@@ -152,7 +152,6 @@
     unexpanded!()
 }
 
-<<<<<<< HEAD
 /// Module containing the expand function for [load].
 pub mod load {
     use super::*;
@@ -162,7 +161,7 @@
     pub fn __expand<C: CubeType>(
         context: &mut CubeContext,
         mat: MatrixExpand,
-        value: ExpandElementTyped<Array<C>>,
+        value: ExpandElementTyped<Slice<'static, C>>,
         stride: ExpandElement,
     ) {
         context.register(Operation::CoopMma(ir::CoopMma::Load {
@@ -171,21 +170,6 @@
             stride: *stride,
         }));
     }
-=======
-/// Expand method of [load].
-#[allow(unused_variables)]
-pub fn load_expand<C: CubeType>(
-    context: &mut CubeContext,
-    mat: MatrixExpand,
-    value: ExpandElementTyped<Slice<'static, C>>,
-    stride: ExpandElement,
-) {
-    context.register(Operation::CoopMma(ir::CoopMma::Load {
-        mat: *mat.elem,
-        value: *value.expand,
-        stride: *stride,
-    }));
->>>>>>> 35345de6
 }
 
 /// Store the matrix in the given array following the given stride and layout.
@@ -199,7 +183,6 @@
     unexpanded!()
 }
 
-<<<<<<< HEAD
 /// Module containing the expand function for [store].
 pub mod store {
     use super::*;
@@ -208,7 +191,7 @@
     #[allow(unused_variables)]
     pub fn __expand<C: CubePrimitive>(
         context: &mut CubeContext,
-        output: ExpandElementTyped<Array<C>>,
+        output: ExpandElementTyped<SliceMut<'static, C>>,
         mat: MatrixExpand,
         stride: ExpandElement,
         layout: MatrixLayout,
@@ -220,23 +203,6 @@
             layout,
         }));
     }
-=======
-/// Expand method of [store].
-#[allow(unused_variables)]
-pub fn store_expand<C: CubePrimitive>(
-    context: &mut CubeContext,
-    output: ExpandElementTyped<SliceMut<'static, C>>,
-    mat: MatrixExpand,
-    stride: ExpandElement,
-    layout: MatrixLayout,
-) {
-    context.register(Operation::CoopMma(ir::CoopMma::Store {
-        output: *output.expand,
-        mat: *mat.elem,
-        stride: *stride,
-        layout,
-    }));
->>>>>>> 35345de6
 }
 
 /// Execute the matrix-multiply and accumulate operation on the given [matrices](Matrix).
