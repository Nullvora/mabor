pub use crate::{cube, CubeLaunch, CubeType, Kernel, RuntimeArg};

pub use crate::codegen::{KernelExpansion, KernelIntegrator, KernelSettings};
pub use crate::compute::{
    CompiledKernel, CubeCount, CubeTask, KernelBuilder, KernelLauncher, KernelTask,
};
pub use crate::frontend::cmma;
pub use crate::frontend::{branch::*, synchronization::*};
pub use crate::ir::{CubeDim, KernelDefinition};
pub use crate::runtime::Runtime;

/// Elements
pub use crate::frontend::{
<<<<<<< HEAD
    Array, ArrayHandle, Bool, Float, LaunchArg, Tensor, TensorArg, UInt, F16, F32, F64, I32, I64,
=======
    Array, ArrayHandle, Float, LaunchArg, Slice, Tensor, TensorArg, UInt, F16, F32, F64, I32, I64,
>>>>>>> 35345de6
};
pub use crate::pod::CubeElement;

/// Topology
pub use crate::frontend::{
    ABSOLUTE_POS, ABSOLUTE_POS_X, ABSOLUTE_POS_Y, ABSOLUTE_POS_Z, CUBE_COUNT, CUBE_COUNT_X,
    CUBE_COUNT_Y, CUBE_COUNT_Z, CUBE_DIM, CUBE_DIM_X, CUBE_DIM_Y, CUBE_DIM_Z, CUBE_POS, CUBE_POS_X,
    CUBE_POS_Y, CUBE_POS_Z, UNIT_POS, UNIT_POS_X, UNIT_POS_Y, UNIT_POS_Z,
};

/// Export subcube operations.
pub use crate::frontend::{subcube_all, subcube_max, subcube_min, subcube_prod, subcube_sum};
pub use burn_compute::client::ComputeClient;

pub use crate::frontend::*;<|MERGE_RESOLUTION|>--- conflicted
+++ resolved
@@ -11,11 +11,8 @@
 
 /// Elements
 pub use crate::frontend::{
-<<<<<<< HEAD
-    Array, ArrayHandle, Bool, Float, LaunchArg, Tensor, TensorArg, UInt, F16, F32, F64, I32, I64,
-=======
-    Array, ArrayHandle, Float, LaunchArg, Slice, Tensor, TensorArg, UInt, F16, F32, F64, I32, I64,
->>>>>>> 35345de6
+    Array, ArrayHandle, Bool, Float, LaunchArg, Slice, SliceMut, Tensor, TensorArg, UInt, F16, F32,
+    F64, I32, I64,
 };
 pub use crate::pod::CubeElement;
 
