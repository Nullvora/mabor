--- conflicted
+++ resolved
@@ -1,16 +1,13 @@
-// For use with *
+pub mod branch;
+pub mod synchronization;
+
 mod base;
-pub mod branch;
 mod comptime;
 mod context;
 mod element;
 mod indexation;
 mod operation;
-<<<<<<< HEAD
 mod subcube;
-=======
-pub mod synchronization;
->>>>>>> de0b49e4
 mod topology;
 
 pub use comptime::*;
