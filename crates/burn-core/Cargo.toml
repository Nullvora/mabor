--- conflicted
+++ resolved
@@ -113,16 +113,8 @@
 # Serialization formats
 experimental-named-tensor = ["burn-tensor/experimental-named-tensor"]
 
-<<<<<<< HEAD
-# Backwards compatibility with previous serialized data format.
-record-backward-compat = []
-
 test-cuda = ["cuda"] # To use cuda during testing, default uses ndarray.
 test-hip = ["hip"] # To use hip during testing, default uses ndarray.
-=======
-test-cuda = ["cuda-jit"] # To use cuda during testing, default uses ndarray.
-test-hip = ["hip-jit"] # To use hip during testing, default uses ndarray.
->>>>>>> 05925f18
 test-tch = ["tch"] # To use tch during testing, default uses ndarray.
 test-wgpu = ["wgpu"] # To use wgpu during testing, default uses ndarray.
 test-wgpu-spirv = [
