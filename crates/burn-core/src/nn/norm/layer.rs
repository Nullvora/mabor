--- conflicted
+++ resolved
@@ -93,12 +93,8 @@
 #[cfg(test)]
 mod tests {
     use super::*;
-<<<<<<< HEAD
-    use crate::tensor::Data;
+    use crate::tensor::TensorData;
     use alloc::format;
-=======
-    use crate::tensor::TensorData;
->>>>>>> 6250fa89
 
     #[cfg(feature = "std")]
     use crate::{TestAutodiffBackend, TestBackend};
