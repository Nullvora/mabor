use super::{
    super::{
        ir::{Arg, ElemwiseOp, ElemwisePrecision, LayoutInfo},
        settings::FuseSettings,
    },
    block::FuseBlockBuilder,
    KernelResources,
};
use super::{FuseTrace, RegisteredTensors};
use burn_ir::TensorIr;
use burn_tensor::{DType, Element};
<<<<<<< HEAD
=======
use cubecl::prelude::Sequence;
use std::collections::{BTreeMap, BTreeSet, btree_map::Entry};
>>>>>>> e6de2708

#[derive(Clone, Debug)]
pub struct FuseTraceBuilder {
    settings: FuseSettings,
    pub bool_precision: ElemwisePrecision,
    // The tensors returned by the block that doesn't need to be written to global memory.
    block_current: FuseBlockBuilder,
    blocks_previous: Vec<(FuseBlockBuilder, Vec<usize>)>,
    resources: KernelResources,
}

impl FuseTraceBuilder {
    pub fn new(bool_precision: ElemwisePrecision, settings: FuseSettings) -> Self {
        Self {
            settings,
            bool_precision,
            block_current: FuseBlockBuilder::new(bool_precision, settings),
            blocks_previous: Default::default(),
            resources: Default::default(),
        }
    }

    /// Register an operation.
    pub fn register_operation(&mut self, op: ElemwiseOp) {
        self.block_current.ops.push(op);
    }

    pub fn next_block(&mut self, shape_ref: Vec<usize>, settings: FuseSettings) {
        let mut block_new = FuseBlockBuilder::new(self.bool_precision, settings);
        core::mem::swap(&mut self.block_current, &mut block_new);
        self.blocks_previous.push((block_new, shape_ref));
        self.settings = settings;
    }

    // Estimate how many bindings are in use right now. This can return more than the actual number
    // but should never return less.
    pub fn estimate_bindings(&self) -> u32 {
        let mut estimation = 1; // Metadata takes one.
        for b in self.blocks_previous.iter() {
            estimation += b.0.estimate_num_outputs(&self.resources);
        }
        estimation += self.block_current.estimate_num_outputs(&self.resources);
        estimation += self.resources.inputs.len() as u32;
        // One buffer per scalar type for now.
        estimation += self.resources.scalars.len() as u32;

        estimation
    }

    /// Tag the [tensor](TensorIr) to be the logical returned value of the current block.
    ///
    /// This will avoid the output to be written in global memory when not necessary.
    pub fn block_local_output(&mut self, tensor: &TensorIr) {
        self.block_current.local_outputs.push(tensor.id);
    }

    /// Register an output tensor that won't be automatically synced into global memory.
    ///
    /// It is therefore the responsibility of the operation to write the result to given tensor.
    pub fn output_unhandled(&mut self, tensor: &TensorIr) -> Arg {
        let arg = self
            .output(tensor)
            .expect("Can't add a new output that is already used in an index operation");
        self.resources.outputs_unhandled.push(arg.clone());
        self.block_current.outputs_unhandled.push(arg.clone());
        arg
    }

    /// Register an input tensor that won't be automatically read into a local variable.
    ///
    /// It is therefore the responsibility of the operation to read the given tensor.
    pub fn input_unhandled(&mut self, tensor: &TensorIr) -> Arg {
        if self.resources.indexed.contains_key(&tensor.id) {
            panic!("Can't add a new input that is already used in an index operation");
        }

        let precision = tensor.dtype.into();

        // Bool tensors are encoded as bool_precision.
        let precision_input = match precision {
            ElemwisePrecision::Bool => self.bool_precision,
            _ => precision,
        };
        let new_input = self
            .resources
            .inputs
            .insert(precision_input, tensor.clone());
        let arg = Arg::Input(new_input, precision_input, LayoutInfo::Unknown);

        self.resources.inputs_unhandled.push(tensor.id);
        arg
    }

    /// Register an input tensor.
    pub fn input(&mut self, tensor: &TensorIr) -> Option<Arg> {
        self.block_current.input(tensor, &mut self.resources)
    }

    /// Register an output tensor.
    pub fn output(&mut self, tensor: &TensorIr) -> Option<Arg> {
        self.block_current.output(tensor, &mut self.resources)
    }

    /// Register an input that will be accessed using custom indexing with no vectorization.
    pub fn input_indexed(&mut self, tensor: &TensorIr) -> Option<Arg> {
        if let Some(val) = self.resources.indexed.get(&tensor.id) {
            return Some(val.clone());
        };

        if self.resources.inputs.get(tensor.id).is_some() {
            return None;
        }

        let input = self.input_unhandled(tensor);
        self.resources.indexed.insert(tensor.id, input.clone());

        Some(input)
    }

    /// Register an input with swapped dims.
    pub fn input_swap_dims(
        &mut self,
        tensor: &TensorIr,
        output: &TensorIr,
        dims: (u32, u32),
    ) -> Option<Arg> {
        self.block_current
            .input_swap_dims(tensor, output, dims, &mut self.resources)
    }

    /// Register an input that is reshaped.
    pub fn input_reshaped(&mut self, tensor: &TensorIr, output: &TensorIr) -> Option<Arg> {
        self.block_current
            .input_reshaped(tensor, output, &mut self.resources)
    }

    /// Register a scalar value.
    pub fn scalar<E: Element>(&mut self, _: &E, dtype: DType) -> Arg {
        let precision = dtype.into();

        // Bool scalars are encoded as bool_precision.
        let precision = match precision {
            ElemwisePrecision::Bool => self.bool_precision,
            _ => precision,
        };
        let new_index = self.resources.scalars.len() as u32;

        self.resources.scalars.push((precision, new_index));
        Arg::Scalar(new_index, precision)
    }

    /// Build into a trace.
    pub fn build(&self, shape_ref: Vec<usize>) -> FuseTrace {
        let mut resources = self.resources.clone();
        let mut outputs = RegisteredTensors::default();
        let mut blocks = Vec::new();

        let mut register_block =
            |block: &FuseBlockBuilder, shape_ref: &Vec<usize>, offset: usize| {
                let (block, block_tensor_writes) =
                    block.build(&self.resources, shape_ref.clone(), offset);
                blocks.push(block);

                let num_outputs = block_tensor_writes.len();
                for (ir, precision) in block_tensor_writes.into_iter() {
                    outputs.insert(precision, ir);
                }

                num_outputs
            };

        let mut offset = 0;

        for (block, shape_ref) in self.blocks_previous.iter() {
            offset += register_block(block, shape_ref, offset);
        }
        register_block(&self.block_current, &shape_ref, offset);

        // We update the output tensors registered to be the ones that are written to in global
        // memory.
        resources.outputs = outputs;

        FuseTrace { blocks, resources }
    }
}<|MERGE_RESOLUTION|>--- conflicted
+++ resolved
@@ -3,17 +3,12 @@
         ir::{Arg, ElemwiseOp, ElemwisePrecision, LayoutInfo},
         settings::FuseSettings,
     },
+    KernelResources,
     block::FuseBlockBuilder,
-    KernelResources,
 };
 use super::{FuseTrace, RegisteredTensors};
 use burn_ir::TensorIr;
 use burn_tensor::{DType, Element};
-<<<<<<< HEAD
-=======
-use cubecl::prelude::Sequence;
-use std::collections::{BTreeMap, BTreeSet, btree_map::Entry};
->>>>>>> e6de2708
 
 #[derive(Clone, Debug)]
 pub struct FuseTraceBuilder {
