use burn_fusion::OptimizationBuilder;
use cubecl::Runtime;

use crate::{
<<<<<<< HEAD
    shared::{
        builder::FuseBuilder,
        ir::ElemwisePrecision,
        settings::{FuseSettings, VectorizationSetting},
    },
=======
>>>>>>> e6de2708
    CubeOptimization,
    shared::{builder::FuseBuilder, ir::ElemwisePrecision, settings::FuseSettings},
};

use super::optimization::ElemwiseOptimization;

/// Fused element wise operations that are normally memory bound.
pub struct ElementWiseBuilder<R: Runtime> {
    builder: FuseBuilder,
    device: R::Device,
}

impl<R: Runtime> ElementWiseBuilder<R> {
    pub fn new(device: R::Device, bool_precision: ElemwisePrecision) -> Self {
        let client = R::client(&device);
        let props = client.properties();
        let max_bindings = props.hardware_properties().max_bindings;

        Self {
            builder: FuseBuilder::new(
                max_bindings,
                bool_precision,
                FuseSettings {
                    broadcast: true,
                    output_shape_updates: true,
                    inplace: true,
                    vectorization: VectorizationSetting::Activated,
                },
            ),
            device,
        }
    }
}

impl<R: Runtime> OptimizationBuilder<CubeOptimization<R>> for ElementWiseBuilder<R> {
    fn register(&mut self, operation: &burn_ir::OperationIr) {
        self.builder.register(operation);
    }

    fn build(&self) -> CubeOptimization<R> {
        let client = R::client(&self.device);
        let trace = self.builder.build();
        let elementwise =
            ElemwiseOptimization::<R>::new(trace, client, self.device.clone(), self.len());

        CubeOptimization::ElementWise(elementwise)
    }

    fn reset(&mut self) {
        self.builder.reset()
    }

    fn status(&self) -> burn_fusion::OptimizationStatus {
        self.builder.status()
    }

    fn properties(&self) -> burn_fusion::OptimizationProperties {
        self.builder.properties()
    }

    fn len(&self) -> usize {
        self.builder.len()
    }
}<|MERGE_RESOLUTION|>--- conflicted
+++ resolved
@@ -2,16 +2,12 @@
 use cubecl::Runtime;
 
 use crate::{
-<<<<<<< HEAD
+    CubeOptimization,
     shared::{
         builder::FuseBuilder,
         ir::ElemwisePrecision,
         settings::{FuseSettings, VectorizationSetting},
     },
-=======
->>>>>>> e6de2708
-    CubeOptimization,
-    shared::{builder::FuseBuilder, ir::ElemwisePrecision, settings::FuseSettings},
 };
 
 use super::optimization::ElemwiseOptimization;
