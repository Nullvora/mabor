use super::TchOps;
use crate::{element::TchElement, LibTorch, LibTorchDevice, TchShape, TchTensor};
use burn_tensor::{
    backend::Backend, ops::FloatTensorOps, Data, Distribution, ElementConversion, Reader, Shape,
};
use std::ops::Range;

impl<E: TchElement> FloatTensorOps<Self> for LibTorch<E> {
    fn float_from_data<const D: usize>(
        data: Data<E, D>,
        device: &LibTorchDevice,
    ) -> TchTensor<E, D> {
        TchTensor::from_data(data, (*device).into())
    }

    fn float_random<const D: usize>(
        shape: Shape<D>,
        distribution: Distribution,
        device: &LibTorchDevice,
    ) -> TchTensor<E, D> {
        match distribution {
            Distribution::Default => {
                let mut tensor = TchTensor::<E, D>::empty(shape, *device);
                tensor
                    .mut_ops(|tensor| tensor.rand_like_out(tensor))
                    .unwrap()
            }
            Distribution::Bernoulli(prob) => {
                let mut tensor = TchTensor::<E, D>::empty(shape, *device);
                tensor
                    .mut_ops(|tensor| tensor.f_bernoulli_float_(prob).unwrap())
                    .unwrap()
            }
            Distribution::Uniform(from, to) => {
                let mut tensor = TchTensor::<E, D>::empty(shape, *device);
                tensor.mut_ops(|tensor| tensor.uniform_(from, to)).unwrap()
            }
            Distribution::Normal(mean, std) => {
                let mut tensor = TchTensor::<E, D>::empty(shape, *device);
                tensor.mut_ops(|tensor| tensor.normal_(mean, std)).unwrap()
            }
        }
    }

    fn float_repeat<const D: usize>(
        tensor: TchTensor<E, D>,
        dim: usize,
        times: usize,
    ) -> TchTensor<E, D> {
        TchOps::repeat(tensor, dim, times)
    }

    fn float_zeros<const D: usize>(shape: Shape<D>, device: &LibTorchDevice) -> TchTensor<E, D> {
        let shape = TchShape::from(shape);
        let device: tch::Device = (*device).into();

        TchTensor::new(tch::Tensor::zeros(shape.dims, (E::KIND, device)))
    }

    fn float_ones<const D: usize>(shape: Shape<D>, device: &LibTorchDevice) -> TchTensor<E, D> {
        let shape = TchShape::from(shape);
        let device: tch::Device = (*device).into();

        TchTensor::new(tch::Tensor::ones(shape.dims, (E::KIND, device)))
    }

    fn float_shape<const D: usize>(
        tensor: &<LibTorch<E> as Backend>::FloatTensorPrimitive<D>,
    ) -> Shape<D> {
        tensor.shape()
    }

    fn float_into_data<const D: usize>(
        tensor: <LibTorch<E> as Backend>::FloatTensorPrimitive<D>,
    ) -> Reader<Data<<LibTorch<E> as Backend>::FloatElem, D>> {
        let shape = Self::float_shape(&tensor);
        let tensor = Self::float_reshape(tensor.clone(), Shape::new([shape.num_elements()]));
        let values: Result<Vec<E>, tch::TchError> = tensor.tensor.try_into();

        Reader::Concrete(Data::new(values.unwrap(), shape))
    }

    fn float_device<const D: usize>(tensor: &TchTensor<E, D>) -> LibTorchDevice {
        tensor.tensor.device().into()
    }

    fn float_to_device<const D: usize>(
        tensor: TchTensor<E, D>,
        device: &LibTorchDevice,
    ) -> TchTensor<E, D> {
        TchOps::to_device(tensor, device)
    }

    fn float_empty<const D: usize>(
        shape: Shape<D>,
        device: &<LibTorch<E> as Backend>::Device,
    ) -> <LibTorch<E> as Backend>::FloatTensorPrimitive<D> {
        let tensor = tch::Tensor::empty(shape.dims.map(|a| a as i64), (E::KIND, (*device).into()));

        TchTensor::new(tensor)
    }

    fn float_add<const D: usize>(lhs: TchTensor<E, D>, rhs: TchTensor<E, D>) -> TchTensor<E, D> {
        TchOps::add(lhs, rhs)
    }

    fn float_add_scalar<const D: usize>(lhs: TchTensor<E, D>, rhs: E) -> TchTensor<E, D> {
        let rhs: f64 = rhs.elem();

        lhs.unary_ops(
            |mut tensor| tensor.f_add_scalar_(rhs).unwrap(),
            |tensor| tensor.f_add_scalar(rhs).unwrap(),
        )
    }

    fn float_sub<const D: usize>(lhs: TchTensor<E, D>, rhs: TchTensor<E, D>) -> TchTensor<E, D> {
        TchOps::sub(lhs, rhs)
    }

    fn float_sub_scalar<const D: usize>(lhs: TchTensor<E, D>, rhs: E) -> TchTensor<E, D> {
        let rhs: f64 = rhs.elem();

        lhs.unary_ops(
            |mut tensor| tensor.f_sub_scalar_(rhs).unwrap(),
            |tensor| tensor.f_sub_scalar(rhs).unwrap(),
        )
    }

    fn float_mul<const D: usize>(lhs: TchTensor<E, D>, rhs: TchTensor<E, D>) -> TchTensor<E, D> {
        TchOps::mul(lhs, rhs)
    }

    fn float_mul_scalar<const D: usize>(lhs: TchTensor<E, D>, rhs: E) -> TchTensor<E, D> {
        let rhs: f64 = rhs.elem();

        lhs.unary_ops(
            |mut tensor| tensor.f_mul_scalar_(rhs).unwrap(),
            |tensor| tensor.f_mul_scalar(rhs).unwrap(),
        )
    }

    fn float_div<const D: usize>(lhs: TchTensor<E, D>, rhs: TchTensor<E, D>) -> TchTensor<E, D> {
        TchOps::div(lhs, rhs)
    }

    fn float_div_scalar<const D: usize>(lhs: TchTensor<E, D>, rhs: E) -> TchTensor<E, D> {
        let rhs: f64 = rhs.elem();

        lhs.unary_ops(
            |mut tensor| tensor.f_div_scalar_(rhs).unwrap(),
            |tensor| tensor.f_div_scalar(rhs).unwrap(),
        )
    }

    fn float_matmul<const D: usize>(lhs: TchTensor<E, D>, rhs: TchTensor<E, D>) -> TchTensor<E, D> {
        let tensor = lhs.tensor.matmul(&rhs.tensor);
        TchTensor::new(tensor)
    }

    fn float_neg<const D: usize>(tensor: TchTensor<E, D>) -> TchTensor<E, D> {
        Self::float_mul_scalar(tensor, (-1f32).elem::<E>())
    }

    fn float_recip<const D: usize>(tensor: TchTensor<E, D>) -> TchTensor<E, D> {
        TchTensor::new(tensor.tensor.reciprocal())
    }

    fn float_swap_dims<const D: usize>(
        tensor: TchTensor<E, D>,
        dim1: usize,
        dim2: usize,
    ) -> TchTensor<E, D> {
        TchOps::swap_dims(tensor, dim1, dim2)
    }

    fn float_reshape<const D1: usize, const D2: usize>(
        tensor: TchTensor<E, D1>,
        shape: Shape<D2>,
    ) -> TchTensor<E, D2> {
        TchOps::reshape(tensor, shape)
    }

    fn float_gather<const D: usize>(
        dim: usize,
        tensor: TchTensor<E, D>,
        indices: TchTensor<i64, D>,
    ) -> TchTensor<E, D> {
        TchOps::gather(dim, tensor, indices)
    }

    fn float_scatter<const D: usize>(
        dim: usize,
        tensor: TchTensor<E, D>,
        indices: TchTensor<i64, D>,
        value: TchTensor<E, D>,
    ) -> TchTensor<E, D> {
        TchOps::scatter(dim, tensor, indices, value)
    }

    fn float_select<const D: usize>(
        tensor: TchTensor<E, D>,
        dim: usize,
        indices: TchTensor<i64, 1>,
    ) -> TchTensor<E, D> {
        TchOps::index_select_dim(tensor, dim, indices)
    }

    fn float_select_assign<const D: usize>(
        tensor: TchTensor<E, D>,
        dim: usize,
        indices: TchTensor<i64, 1>,
        value: TchTensor<E, D>,
    ) -> TchTensor<E, D> {
        TchOps::select_assign(tensor, dim, indices, value)
    }

    fn float_slice<const D1: usize, const D2: usize>(
        tensor: TchTensor<E, D1>,
        ranges: [Range<usize>; D2],
    ) -> TchTensor<E, D1> {
        TchOps::slice(tensor, ranges)
    }

    fn float_slice_assign<const D1: usize, const D2: usize>(
        tensor: TchTensor<E, D1>,
        ranges: [Range<usize>; D2],
        value: TchTensor<E, D1>,
    ) -> <LibTorch<E> as Backend>::FloatTensorPrimitive<D1> {
        TchOps::slice_assign(tensor, ranges, value)
    }

    fn float_mask_where<const D: usize>(
        tensor: TchTensor<E, D>,
        mask: TchTensor<bool, D>,
        value: TchTensor<E, D>,
    ) -> TchTensor<E, D> {
        let output = value.tensor.where_self(&mask.tensor, &tensor.tensor);

        TchTensor::new(output)
    }

    fn float_mask_fill<const D: usize>(
        tensor: TchTensor<E, D>,
        mask: TchTensor<bool, D>,
        value: E,
    ) -> TchTensor<E, D> {
        let value: f64 = value.elem();

        tensor.unary_ops(
            |mut tensor| tensor.f_masked_fill_(&mask.tensor, value).unwrap(),
            |tensor| tensor.f_masked_fill(&mask.tensor, value).unwrap(),
        )
    }

    fn float_equal<const D: usize>(
        lhs: TchTensor<E, D>,
        rhs: TchTensor<E, D>,
    ) -> TchTensor<bool, D> {
        TchOps::equal(lhs, rhs)
    }

    fn float_equal_elem<const D: usize>(lhs: TchTensor<E, D>, rhs: E) -> TchTensor<bool, D> {
        TchOps::equal_elem(lhs, rhs.elem::<f64>())
    }

    fn float_greater<const D: usize>(
        lhs: TchTensor<E, D>,
        rhs: TchTensor<E, D>,
    ) -> TchTensor<bool, D> {
        TchOps::greater(lhs, rhs)
    }

    fn float_greater_elem<const D: usize>(lhs: TchTensor<E, D>, rhs: E) -> TchTensor<bool, D> {
        TchOps::greater_elem(lhs, rhs.elem::<f64>())
    }

    fn float_greater_equal<const D: usize>(
        lhs: TchTensor<E, D>,
        rhs: TchTensor<E, D>,
    ) -> TchTensor<bool, D> {
        TchOps::greater_equal(lhs, rhs)
    }

    fn float_greater_equal_elem<const D: usize>(
        lhs: TchTensor<E, D>,
        rhs: E,
    ) -> TchTensor<bool, D> {
        TchOps::greater_equal_elem(lhs, rhs.elem::<f64>())
    }

    fn float_lower<const D: usize>(
        lhs: TchTensor<E, D>,
        rhs: TchTensor<E, D>,
    ) -> TchTensor<bool, D> {
        TchOps::lower(lhs, rhs)
    }

    fn float_lower_elem<const D: usize>(lhs: TchTensor<E, D>, rhs: E) -> TchTensor<bool, D> {
        TchOps::lower_elem(lhs, rhs.elem::<f64>())
    }

    fn float_lower_equal<const D: usize>(
        lhs: TchTensor<E, D>,
        rhs: TchTensor<E, D>,
    ) -> TchTensor<bool, D> {
        TchOps::lower_equal(lhs, rhs)
    }

    fn float_lower_equal_elem<const D: usize>(lhs: TchTensor<E, D>, rhs: E) -> TchTensor<bool, D> {
        TchOps::lower_equal_elem(lhs, rhs.elem::<f64>())
    }

    fn float_mean<const D: usize>(tensor: TchTensor<E, D>) -> TchTensor<E, 1> {
        TchOps::mean(tensor)
    }

    fn float_sum<const D: usize>(tensor: TchTensor<E, D>) -> TchTensor<E, 1> {
        TchOps::sum(tensor)
    }

    fn float_sum_dim<const D: usize>(tensor: TchTensor<E, D>, dim: usize) -> TchTensor<E, D> {
        TchOps::sum_dim(tensor, dim)
    }

    fn float_mean_dim<const D: usize>(tensor: TchTensor<E, D>, dim: usize) -> TchTensor<E, D> {
        TchOps::mean_dim(tensor, dim)
    }

    fn float_prod<const D: usize>(tensor: TchTensor<E, D>) -> TchTensor<E, 1> {
        TchOps::prod(tensor)
    }

    fn float_prod_dim<const D: usize>(tensor: TchTensor<E, D>, dim: usize) -> TchTensor<E, D> {
        TchOps::prod_dim(tensor, dim)
    }

    fn float_to_full_precision<const D: usize>(tensor: &TchTensor<E, D>) -> TchTensor<f32, D> {
        let storage = tensor.storage.clone();
        let tensor = tensor.tensor.to_kind(tch::Kind::Float);

        TchTensor::from_existing(tensor, storage)
    }

    fn float_from_full_precision<const D: usize>(tensor: TchTensor<f32, D>) -> TchTensor<E, D> {
        let storage = tensor.storage.clone();
        let tensor = tensor.tensor.to_kind(E::KIND);

        TchTensor::from_existing(tensor, storage)
    }

    fn float_argmax<const D: usize>(tensor: TchTensor<E, D>, dim: usize) -> TchTensor<i64, D> {
        TchOps::argmax(tensor, dim)
    }

    fn float_argmin<const D: usize>(tensor: TchTensor<E, D>, dim: usize) -> TchTensor<i64, D> {
        TchOps::argmin(tensor, dim)
    }

    fn float_max_dim<const D: usize>(tensor: TchTensor<E, D>, dim: usize) -> TchTensor<E, D> {
        TchOps::max_dim(tensor, dim)
    }

    fn float_max_dim_with_indices<const D: usize>(
        tensor: TchTensor<E, D>,
        dim: usize,
    ) -> (TchTensor<E, D>, TchTensor<i64, D>) {
        TchOps::max_dim_with_indices(tensor, dim)
    }

    fn float_min_dim<const D: usize>(tensor: TchTensor<E, D>, dim: usize) -> TchTensor<E, D> {
        TchOps::min_dim(tensor, dim)
    }

    fn float_min_dim_with_indices<const D: usize>(
        tensor: TchTensor<E, D>,
        dim: usize,
    ) -> (TchTensor<E, D>, TchTensor<i64, D>) {
        TchOps::min_dim_with_indices(tensor, dim)
    }

    fn float_exp<const D: usize>(tensor: TchTensor<E, D>) -> TchTensor<E, D> {
        tensor.unary_ops(|mut tensor| tensor.exp_(), |tensor| tensor.exp())
    }

    fn float_log<const D: usize>(tensor: TchTensor<E, D>) -> TchTensor<E, D> {
        tensor.unary_ops(|mut tensor| tensor.log_(), |tensor| tensor.log())
    }

    fn float_log1p<const D: usize>(tensor: TchTensor<E, D>) -> TchTensor<E, D> {
        tensor.unary_ops(|mut tensor| tensor.log1p_(), |tensor| tensor.log1p())
    }

    fn float_powf_scalar<const D: usize>(tensor: TchTensor<E, D>, value: f32) -> TchTensor<E, D> {
        tensor.unary_ops(
            |mut tensor| tensor.f_pow_(value as f64).unwrap(),
            |tensor| tensor.pow_tensor_scalar(value as f64),
        )
    }

    fn float_sqrt<const D: usize>(tensor: TchTensor<E, D>) -> TchTensor<E, D> {
        tensor.unary_ops(|mut tensor| tensor.sqrt_(), |tensor| tensor.sqrt())
    }

    fn float_abs<const D: usize>(tensor: TchTensor<E, D>) -> TchTensor<E, D> {
        tensor.unary_ops(|mut tensor| tensor.abs_(), |tensor| tensor.abs())
    }

    fn float_cos<const D: usize>(tensor: TchTensor<E, D>) -> TchTensor<E, D> {
        tensor.unary_ops(|mut tensor| tensor.cos_(), |tensor| tensor.cos())
    }

    fn float_sin<const D: usize>(tensor: TchTensor<E, D>) -> TchTensor<E, D> {
        tensor.unary_ops(|mut tensor| tensor.sin_(), |tensor| tensor.sin())
    }

    fn float_tanh<const D: usize>(tensor: TchTensor<E, D>) -> TchTensor<E, D> {
        tensor.unary_ops(|mut tensor| tensor.tanh_(), |tensor| tensor.tanh())
    }

    fn float_erf<const D: usize>(tensor: TchTensor<E, D>) -> TchTensor<E, D> {
        tensor.unary_ops(|mut tensor| tensor.erf_(), |tensor| tensor.erf())
    }

    fn float_cat<const D: usize>(tensors: Vec<TchTensor<E, D>>, dim: usize) -> TchTensor<E, D> {
        TchOps::cat(tensors, dim)
    }

    fn float_clamp_min<const D: usize>(
        tensor: TchTensor<E, D>,
        min: E,
    ) -> <LibTorch<E> as Backend>::FloatTensorPrimitive<D> {
        TchOps::clamp_min(tensor, min.elem::<f64>())
    }

    fn float_clamp_max<const D: usize>(
        tensor: <LibTorch<E> as Backend>::FloatTensorPrimitive<D>,
        max: <LibTorch<E> as Backend>::FloatElem,
    ) -> <LibTorch<E> as Backend>::FloatTensorPrimitive<D> {
        TchOps::clamp_max(tensor, max.elem::<f64>())
    }

    fn float_clamp<const D: usize>(
        tensor: <LibTorch<E> as Backend>::FloatTensorPrimitive<D>,
        min: <LibTorch<E> as Backend>::FloatElem,
        max: <LibTorch<E> as Backend>::FloatElem,
    ) -> <LibTorch<E> as Backend>::FloatTensorPrimitive<D> {
        TchOps::clamp(tensor, min.elem::<f64>(), max.elem::<f64>())
    }

    fn float_into_int<const D: usize>(tensor: TchTensor<E, D>) -> TchTensor<i64, D> {
        let tensor = tensor.tensor.to_kind(tch::Kind::Int64);
        TchTensor::new(tensor)
    }

    fn float_narrow<const D: usize>(
        tensor: TchTensor<E, D>,
        dim: usize,
        start: usize,
        length: usize,
    ) -> TchTensor<E, D> {
        TchOps::narrow(tensor, dim, start, length)
    }

    fn float_chunk<const D: usize>(
        tensor: TchTensor<E, D>,
        chunks: usize,
        dim: usize,
    ) -> Vec<TchTensor<E, D>> {
        TchOps::chunk(tensor, chunks, dim)
    }

    fn float_powf<const D: usize>(
        lhs: burn_tensor::ops::FloatTensor<Self, D>,
        rhs: burn_tensor::ops::FloatTensor<Self, D>,
    ) -> burn_tensor::ops::FloatTensor<Self, D> {
        TchOps::powf(lhs, rhs)
    }

    fn float_permute<const D: usize>(
        tensor: burn_tensor::ops::FloatTensor<Self, D>,
        axes: [usize; D],
    ) -> burn_tensor::ops::FloatTensor<Self, D> {
        TchOps::permute(tensor, axes)
    }

    fn float_flip<const D: usize>(
        tensor: burn_tensor::ops::FloatTensor<Self, D>,
        axes: &[usize],
    ) -> burn_tensor::ops::FloatTensor<Self, D> {
        TchOps::flip(tensor, axes)
    }

    fn float_sign<const D: usize>(
        tensor: <LibTorch<E> as Backend>::FloatTensorPrimitive<D>,
    ) -> <LibTorch<E> as Backend>::FloatTensorPrimitive<D> {
        TchOps::sign(tensor)
    }

<<<<<<< HEAD
    fn float_expand<const D1: usize, const D2: usize>(
        tensor: burn_tensor::ops::FloatTensor<Self, D1>,
        shape: Shape<D2>,
    ) -> burn_tensor::ops::FloatTensor<Self, D2> {
        TchOps::expand(tensor, shape)
=======
    fn float_sort<const D: usize>(
        tensor: <LibTorch<E> as Backend>::FloatTensorPrimitive<D>,
        dim: usize,
        descending: bool,
    ) -> <LibTorch<E> as Backend>::FloatTensorPrimitive<D> {
        TchOps::sort(tensor, dim, descending)
    }

    fn float_argsort<const D: usize>(
        tensor: <LibTorch<E> as Backend>::FloatTensorPrimitive<D>,
        dim: usize,
        descending: bool,
    ) -> <LibTorch<E> as Backend>::IntTensorPrimitive<D> {
        TchOps::argsort(tensor, dim, descending)
>>>>>>> dc45cf17
    }
}<|MERGE_RESOLUTION|>--- conflicted
+++ resolved
@@ -496,13 +496,13 @@
         TchOps::sign(tensor)
     }
 
-<<<<<<< HEAD
     fn float_expand<const D1: usize, const D2: usize>(
         tensor: burn_tensor::ops::FloatTensor<Self, D1>,
         shape: Shape<D2>,
     ) -> burn_tensor::ops::FloatTensor<Self, D2> {
         TchOps::expand(tensor, shape)
-=======
+    }
+
     fn float_sort<const D: usize>(
         tensor: <LibTorch<E> as Backend>::FloatTensorPrimitive<D>,
         dim: usize,
@@ -517,6 +517,5 @@
         descending: bool,
     ) -> <LibTorch<E> as Backend>::IntTensorPrimitive<D> {
         TchOps::argsort(tensor, dim, descending)
->>>>>>> dc45cf17
     }
 }