--- conflicted
+++ resolved
@@ -3,15 +3,9 @@
     QFusionTensor,
 };
 use burn_tensor::{
-<<<<<<< HEAD
-    backend::{Backend, DeviceOps, SyncType},
+    backend::{Backend, DeviceOps},
     ops::{BoolTensor, FloatTensor, IntTensor, QuantizedTensor},
     repr::{OperationDescription, QuantizedKind, ReprBackend, TensorHandle},
-=======
-    backend::{Backend, DeviceOps},
-    ops::FloatTensor,
-    repr::{OperationDescription, ReprBackend},
->>>>>>> 604dbae5
     Device,
 };
 use serde::{de::DeserializeOwned, Serialize};
