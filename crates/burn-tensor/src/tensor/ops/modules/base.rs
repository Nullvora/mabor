--- conflicted
+++ resolved
@@ -5,7 +5,6 @@
     Shape,
 };
 
-<<<<<<< HEAD
 /// Gradient computed during the backward pass for each tensor used by [conv2d](ModuleOps::conv2d).
 #[derive(new)]
 pub struct Conv2dBackward<B: Backend> {
@@ -51,8 +50,6 @@
     pub bias_grad: Option<FloatTensor<B, 1>>,
 }
 
-=======
->>>>>>> 7ac5deeb
 /// Gradient computed during the backward pass for each tensor used by [max_pool1d](ModuleOps::max_pool1d).
 #[derive(new)]
 pub struct MaxPool1dBackward<B: Backend> {
