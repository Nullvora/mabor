pub(crate) mod check;

mod argwhere;
mod autodiff;
mod base;
mod bool;
mod cartesian_grid;
mod chunk;
mod float;
mod int;
mod kind;
mod narrow;
mod numeric;
mod sort;
<<<<<<< HEAD
mod transaction;
=======
mod split;
>>>>>>> d1398d60

pub use argwhere::argwhere_data;
pub use autodiff::*;
pub use base::*;
pub use cartesian_grid::cartesian_grid;
pub use chunk::chunk;
pub use kind::*;
pub use narrow::narrow;
pub use numeric::*;
pub use sort::{argsort, sort, sort_with_indices};
<<<<<<< HEAD
pub use transaction::*;
=======
pub use split::{split, split_with_sizes};
>>>>>>> d1398d60
<|MERGE_RESOLUTION|>--- conflicted
+++ resolved
@@ -12,11 +12,8 @@
 mod narrow;
 mod numeric;
 mod sort;
-<<<<<<< HEAD
+mod split;
 mod transaction;
-=======
-mod split;
->>>>>>> d1398d60
 
 pub use argwhere::argwhere_data;
 pub use autodiff::*;
@@ -27,8 +24,5 @@
 pub use narrow::narrow;
 pub use numeric::*;
 pub use sort::{argsort, sort, sort_with_indices};
-<<<<<<< HEAD
-pub use transaction::*;
-=======
 pub use split::{split, split_with_sizes};
->>>>>>> d1398d60
+pub use transaction::*;