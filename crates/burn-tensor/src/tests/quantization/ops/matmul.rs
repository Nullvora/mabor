--- conflicted
+++ resolved
@@ -11,18 +11,13 @@
         let tensor_2 = QTensor::<TestBackend, 2>::int8([[12.7], [4.0], [5.0], [1.0]]);
 
         let tensor_3 = tensor_1.matmul(tensor_2);
-<<<<<<< HEAD
         let expected =
             TensorData::from([[18.0, 28.0, 40.0], [14.0, 23.0, 25.0], [14.0, 22.0, 30.0]]);
 
+        let expected = TensorData::from([[half::f16::from_f32(42.05)]]);
         tensor_3
-            .dequantize()
             .into_data()
             .assert_approx_eq::<FT>(&expected, Tolerance::rel_abs(1e-2, 1e-1));
-=======
-        let expected = TensorData::from([[half::f16::from_f32(42.05)]]);
-        tensor_3.into_data().assert_approx_eq_diff(&expected, 0.3);
->>>>>>> 47d59d18
     }
 
     #[test]
@@ -31,15 +26,10 @@
         let tensor_2 = QTensor::<TestBackend, 2>::int8([[4.0, 8.0, 12.7], [2.0, 3.0, 6.0]]);
         let tensor_3 = tensor_1.matmul(tensor_2);
 
-<<<<<<< HEAD
+        let expected = TensorData::from([[16.7, 27.05, 50.8], [14., 25., 43.4], [10., 17., 30.7]]);
         tensor_3
-            .dequantize()
             .into_data()
             .assert_approx_eq::<FT>(&expected, Tolerance::rel_abs(1e-2, 1e-1));
-=======
-        let expected = TensorData::from([[16.7, 27.05, 50.8], [14., 25., 43.4], [10., 17., 30.7]]);
-        tensor_3.into_data().assert_approx_eq_diff(&expected, 0.3);
->>>>>>> 47d59d18
     }
 
     #[test]
@@ -48,18 +38,13 @@
         let tensor_2 = QTensor::<TestBackend, 3>::int8([[[12.7, 4.0], [2.0, 3.0]]]);
 
         let tensor_3 = tensor_1.matmul(tensor_2);
-<<<<<<< HEAD
         let expected =
             TensorData::from([[[18.0, 28.0], [14.0, 23.0]], [[44.0, 26.0], [22.0, 19.0]]]);
 
+        let expected = TensorData::from([[[25.4, 23.05], [31.4, 17.0]]]);
         tensor_3
-            .dequantize()
             .into_data()
             .assert_approx_eq::<FT>(&expected, Tolerance::rel_abs(1e-2, 1e-1));
-=======
-        let expected = TensorData::from([[[25.4, 23.05], [31.4, 17.0]]]);
-        tensor_3.into_data().assert_approx_eq_diff(&expected, 0.3);
->>>>>>> 47d59d18
     }
 
     #[test]
@@ -78,76 +63,9 @@
             [[[23.0, 36.0], [57.0, 60.0]], [[19.0, 39.0], [21.0, 57.0]]],
         ]);
 
-<<<<<<< HEAD
         tensor_3
-            .dequantize()
             .into_data()
             .assert_approx_eq::<FT>(&expected, Tolerance::rel_abs(1e-2, 1e-1));
-    }
-
-    #[test]
-    fn test_matmul_simple_1() {
-        // NOTE: we use affine quantization to lower de/quantization errors
-        let tensor_1 = QTensor::<TestBackend, 2>::int8_affine([[5.0, 14.0], [14.0, 25.0]]);
-        let tensor_2 = QTensor::<TestBackend, 2>::int8_affine([[3.0, 4.0, 5.0], [0.0, 1.0, 2.0]]);
-
-        let tensor_3 = tensor_1.matmul(tensor_2);
-        let expected = TensorData::from([[15.0, 34.0, 53.0], [42.0, 81.0, 120.0]]);
-
-        tensor_3
-            .dequantize()
-            .into_data()
-            .assert_approx_eq::<FT>(&expected, Tolerance::rel_abs(1e-2, 1e-1));
-    }
-
-    #[test]
-    fn test_matmul_4_3() {
-        // NOTE: we use affine quantization to lower de/quantization errors
-        let tensor_1 = QTensor::<TestBackend, 2>::int8_affine([
-            [0., 1., 2., 3.],
-            [4., 5., 6., 7.],
-            [8., 9., 10., 11.],
-        ]);
-        let tensor_2 = QTensor::<TestBackend, 2>::int8_affine([
-            [0., 1., 2.],
-            [4., 5., 6.],
-            [8., 9., 10.],
-            [13., 14., 15.],
-        ]);
-
-        let tensor_3 = tensor_1.matmul(tensor_2);
-        let expected = TensorData::from([[59., 65., 71.], [159., 181., 203.], [259., 297., 335.]]);
-
-        tensor_3
-            .dequantize()
-            .into_data()
-            .assert_approx_eq::<FT>(&expected, Tolerance::rel_abs(1e-2, 1e-1));
-    }
-
-    #[test]
-    fn test_matmul_trivial() {
-        // NOTE: we use affine quantization to lower de/quantization errors
-        let tensor_1 = QTensor::<TestBackend, 2>::int8_affine([
-            [0., 1., 2., 3.],
-            [4., 5., 6., 7.],
-            [8., 9., 10., 11.],
-            [12., 13., 14., 15.],
-        ]);
-
-        let tensor_3 = tensor_1.clone().matmul(tensor_1);
-
-        tensor_3.dequantize().into_data().assert_approx_eq::<FT>(
-            &TensorData::from([
-                [56., 62., 68., 74.],
-                [152., 174., 196., 218.],
-                [248., 286., 324., 362.],
-                [344., 398., 452., 506.],
-            ]),
-            Tolerance::rel_abs(1e-2, 1e-1),
-        );
-=======
-        tensor_3.into_data().assert_approx_eq_diff(&expected, 0.3);
->>>>>>> 47d59d18
     }
 
     #[test]
@@ -161,11 +79,7 @@
 
         let tensor_3 = tensor_1.clone().matmul(tensor_1.transpose());
 
-<<<<<<< HEAD
         tensor_3.dequantize().into_data().assert_approx_eq::<FT>(
-=======
-        tensor_3.into_data().assert_approx_eq(
->>>>>>> 47d59d18
             &TensorData::from([
                 [14., 38., 62., 86.],
                 [38., 126., 214., 302.],
@@ -177,32 +91,8 @@
     }
 
     #[test]
-<<<<<<< HEAD
-    fn test_matmul_simple_2() {
-        let tensor_1 = QTensor::<TestBackend, 2>::int8([[1.0, 2.0, 3.0, 4.0]]);
-        let tensor_2 = QTensor::<TestBackend, 2>::int8([[3.0], [4.0], [5.0], [6.0]]);
-
-        let tensor_3 = tensor_1.matmul(tensor_2);
-        let expected = TensorData::from([[50.0]]);
-
-        tensor_3
-            .dequantize()
-            .into_data()
-            .assert_approx_eq::<FT>(&expected, Tolerance::rel_abs(1e-2, 1e-1));
-    }
-
-    #[test]
-    fn test_matmul_simple_3() {
-        let tensor_1 = QTensor::<TestBackend, 2>::int8([
-            [3., 3., 3.],
-            [4., 4., 4.],
-            [5., 5., 5.],
-            [6., 6., 6.],
-        ]);
-=======
     fn test_matmul_broadcast() {
         let tensor_1 = QTensor::<TestBackend, 3>::int8([[[1.0, 7.0], [2.0, 3.0]]]);
->>>>>>> 47d59d18
         let tensor_2 =
             QTensor::<TestBackend, 3>::int8([[[4.0, 7.0], [2.0, 3.0]], [[2.0, 5.0], [6.0, 3.0]]]);
 
@@ -210,14 +100,9 @@
         let expected =
             TensorData::from([[[18.0, 28.0], [14.0, 23.0]], [[44.0, 26.0], [22.0, 19.0]]]);
 
-<<<<<<< HEAD
         tensor_3
-            .dequantize()
             .into_data()
             .assert_approx_eq::<FT>(&expected, Tolerance::rel_abs(1e-2, 1e-1));
-=======
-        tensor_3.into_data().assert_approx_eq_diff(&expected, 0.3);
->>>>>>> 47d59d18
     }
 
     #[test]
