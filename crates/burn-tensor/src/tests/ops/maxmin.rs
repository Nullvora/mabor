--- conflicted
+++ resolved
@@ -137,8 +137,7 @@
 
         let output = tensor.max_abs();
         let expected = TensorData::from([6.0]);
-
-<<<<<<< HEAD
+      
         output.into_data().assert_eq(&expected, false);
     }
 
@@ -162,10 +161,6 @@
         let expected = TensorData::from([[2.], [6.]]);
 
         output.into_data().assert_eq(&expected, false);
-=======
-        output
-            .into_data()
-            .assert_approx_eq::<FT>(&expected, Tolerance::default());
->>>>>>> 17e3167a
+
     }
 }