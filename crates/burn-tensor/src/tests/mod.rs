mod activation;
mod clone_invariance;
mod module;
mod ops;
mod quantization;
mod stats;

pub use cubecl::prelude::{Float, Int, Numeric};

#[allow(missing_docs)]
#[macro_export]
macro_rules! testgen_all {
    () => {
        pub mod tensor {
            pub use super::*;

            pub type FloatType = <TestBackend as $crate::backend::Backend>::FloatElem;
            pub type IntType = <TestBackend as $crate::backend::Backend>::IntElem;
            pub type BoolType = <TestBackend as $crate::backend::Backend>::BoolTensorPrimitive;

            $crate::testgen_with_float_param!();
            $crate::testgen_no_param!();
        }
    };
    ([$($float:ident),*], [$($int:ident),*]) => {
        pub mod tensor {
            pub use super::*;

            pub type FloatType = <TestBackend as $crate::backend::Backend>::FloatElem;
            pub type IntType = <TestBackend as $crate::backend::Backend>::IntElem;
            pub type BoolType = <TestBackend as $crate::backend::Backend>::BoolTensorPrimitive;

            ::paste::paste! {
                $(mod [<$float _ty>] {
                    pub use super::*;

                    pub type TestBackend = TestBackend2<$float, IntType>;
                    pub type TestTensor<const D: usize> = TestTensor2<$float, IntType, D>;
                    pub type TestTensorInt<const D: usize> = TestTensorInt2<$float, IntType, D>;
                    pub type TestTensorBool<const D: usize> = TestTensorBool2<$float, IntType, D>;

                    pub type FloatType = $float;

                    $crate::testgen_with_float_param!();
                })*
                $(mod [<$int _ty>] {
                    pub use super::*;

                    pub type TestBackend = TestBackend2<FloatType, $int>;
                    pub type TestTensor<const D: usize> = TestTensor2<FloatType, $int, D>;
                    pub type TestTensorInt<const D: usize> = TestTensorInt2<FloatType, $int, D>;
                    pub type TestTensorBool<const D: usize> = TestTensorBool2<FloatType, $int, D>;

                    pub type IntType = $int;

                    $crate::testgen_with_int_param!();
                })*
            }
            $crate::testgen_no_param!();
        }
    };
}

#[allow(missing_docs)]
#[macro_export]
macro_rules! testgen_quantization {
    () => {
        // test quantization
        burn_tensor::testgen_calibration!();
        burn_tensor::testgen_scheme!();
        burn_tensor::testgen_quantize!();

        // test ops
        burn_tensor::testgen_q_abs!();
        burn_tensor::testgen_q_add!();
        burn_tensor::testgen_q_aggregation!();
        burn_tensor::testgen_q_all!();
        burn_tensor::testgen_q_any!();
        burn_tensor::testgen_q_arg!();
        burn_tensor::testgen_q_cat!();
        burn_tensor::testgen_q_chunk!();
        burn_tensor::testgen_q_clamp!();
        burn_tensor::testgen_q_cos!();
        burn_tensor::testgen_q_div!();
        burn_tensor::testgen_q_erf!();
        burn_tensor::testgen_q_exp!();
        burn_tensor::testgen_q_expand!();
        burn_tensor::testgen_q_flip!();
        burn_tensor::testgen_q_gather_scatter!();
        burn_tensor::testgen_q_log!();
        burn_tensor::testgen_q_log1p!();
        burn_tensor::testgen_q_map_comparison!();
        burn_tensor::testgen_q_mask!();
        burn_tensor::testgen_q_matmul!();
        burn_tensor::testgen_q_maxmin!();
        burn_tensor::testgen_q_mul!();
        burn_tensor::testgen_q_narrow!();
        burn_tensor::testgen_q_neg!();
        burn_tensor::testgen_q_permute!();
        burn_tensor::testgen_q_powf_scalar!();
        burn_tensor::testgen_q_powf!();
        burn_tensor::testgen_q_recip!();
        burn_tensor::testgen_q_remainder!();
        burn_tensor::testgen_q_repeat_dim!();
        burn_tensor::testgen_q_reshape!();
        burn_tensor::testgen_q_select!();
        burn_tensor::testgen_q_sin!();
        burn_tensor::testgen_q_slice!();
        burn_tensor::testgen_q_sort_argsort!();
        // burn_tensor::testgen_q_split!();
        burn_tensor::testgen_q_sqrt!();
        burn_tensor::testgen_q_stack!();
        burn_tensor::testgen_q_sub!();
        burn_tensor::testgen_q_tanh!();
        burn_tensor::testgen_q_topk!();
        burn_tensor::testgen_q_transpose!();
    };
}

#[allow(missing_docs)]
#[macro_export]
macro_rules! testgen_with_float_param {
    () => {
        // test activation
        burn_tensor::testgen_gelu!();
        burn_tensor::testgen_mish!();
        burn_tensor::testgen_relu!();
        burn_tensor::testgen_leaky_relu!();
        burn_tensor::testgen_softmax!();
        burn_tensor::testgen_softmin!();
        burn_tensor::testgen_softplus!();
        burn_tensor::testgen_sigmoid!();
        burn_tensor::testgen_log_sigmoid!();
        burn_tensor::testgen_silu!();
        burn_tensor::testgen_tanh_activation!();

        // test module
        burn_tensor::testgen_module_conv1d!();
        burn_tensor::testgen_module_conv2d!();
        burn_tensor::testgen_module_conv3d!();
        burn_tensor::testgen_module_forward!();
        burn_tensor::testgen_module_deform_conv2d!();
        burn_tensor::testgen_module_conv_transpose1d!();
        burn_tensor::testgen_module_conv_transpose2d!();
        burn_tensor::testgen_module_conv_transpose3d!();
        burn_tensor::testgen_module_unfold4d!();
        burn_tensor::testgen_module_max_pool1d!();
        burn_tensor::testgen_module_max_pool2d!();
        burn_tensor::testgen_module_avg_pool1d!();
        burn_tensor::testgen_module_avg_pool2d!();
        burn_tensor::testgen_module_adaptive_avg_pool1d!();
        burn_tensor::testgen_module_adaptive_avg_pool2d!();
        burn_tensor::testgen_module_nearest_interpolate!();
        burn_tensor::testgen_module_bilinear_interpolate!();
        burn_tensor::testgen_module_bicubic_interpolate!();

        // test ops
        burn_tensor::testgen_gather_scatter!();
        burn_tensor::testgen_narrow!();
        burn_tensor::testgen_add!();
        burn_tensor::testgen_aggregation!();
        burn_tensor::testgen_arange!();
        burn_tensor::testgen_arange_step!();
        burn_tensor::testgen_arg!();
        burn_tensor::testgen_cast!();
        burn_tensor::testgen_cat!();
        burn_tensor::testgen_chunk!();
        burn_tensor::testgen_clamp!();
        burn_tensor::testgen_close!();
        burn_tensor::testgen_cos!();
        burn_tensor::testgen_create_like!();
        burn_tensor::testgen_div!();
        burn_tensor::testgen_erf!();
        burn_tensor::testgen_exp!();
        burn_tensor::testgen_flatten!();
        burn_tensor::testgen_full!();
        burn_tensor::testgen_init!();
        burn_tensor::testgen_iter_dim!();
        burn_tensor::testgen_log!();
        burn_tensor::testgen_log1p!();
        burn_tensor::testgen_map_comparison!();
        burn_tensor::testgen_mask!();
        burn_tensor::testgen_matmul!();
        burn_tensor::testgen_maxmin!();
        burn_tensor::testgen_mul!();
        burn_tensor::testgen_neg!();
        burn_tensor::testgen_one_hot!();
        burn_tensor::testgen_powf_scalar!();
        burn_tensor::testgen_random!();
        burn_tensor::testgen_recip!();
        burn_tensor::testgen_repeat_dim!();
        burn_tensor::testgen_repeat!();
        burn_tensor::testgen_reshape!();
        burn_tensor::testgen_sin!();
        burn_tensor::testgen_slice!();
        burn_tensor::testgen_stack!();
        burn_tensor::testgen_sqrt!();
        burn_tensor::testgen_abs!();
        burn_tensor::testgen_squeeze!();
        burn_tensor::testgen_sub!();
        burn_tensor::testgen_tanh!();
        burn_tensor::testgen_transpose!();
        burn_tensor::testgen_tri!();
        burn_tensor::testgen_powf!();
        burn_tensor::testgen_any!();
        burn_tensor::testgen_all_op!();
        burn_tensor::testgen_permute!();
        burn_tensor::testgen_movedim!();
        burn_tensor::testgen_flip!();
        burn_tensor::testgen_bool!();
        burn_tensor::testgen_argwhere_nonzero!();
        burn_tensor::testgen_sign!();
        burn_tensor::testgen_expand!();
        burn_tensor::testgen_tri_mask!();
        burn_tensor::testgen_sort_argsort!();
        burn_tensor::testgen_topk!();
        burn_tensor::testgen_remainder!();
        burn_tensor::testgen_cartesian_grid!();
        burn_tensor::testgen_nan!();
        burn_tensor::testgen_round!();
        burn_tensor::testgen_floor!();
        burn_tensor::testgen_ceil!();
        burn_tensor::testgen_select!();
<<<<<<< HEAD
        burn_tensor::testgen_split!();
=======
        burn_tensor::testgen_prod!();
>>>>>>> b4e8e457

        // test stats
        burn_tensor::testgen_var!();
        burn_tensor::testgen_cov!();
        burn_tensor::testgen_eye!();

        // test padding
        burn_tensor::testgen_padding!();
    };
}

#[allow(missing_docs)]
#[macro_export]
macro_rules! testgen_with_int_param {
    () => {
        // test ops
        burn_tensor::testgen_add!();
        burn_tensor::testgen_aggregation!();
        burn_tensor::testgen_arg!();
        burn_tensor::testgen_cast!();
        burn_tensor::testgen_bool!();
        burn_tensor::testgen_cat!();
        burn_tensor::testgen_div!();
        burn_tensor::testgen_expand!();
        burn_tensor::testgen_flip!();
        burn_tensor::testgen_mask!();
        burn_tensor::testgen_movedim!();
        burn_tensor::testgen_mul!();
        burn_tensor::testgen_permute!();
        burn_tensor::testgen_reshape!();
        burn_tensor::testgen_select!();
        burn_tensor::testgen_sign!();
        burn_tensor::testgen_sort_argsort!();
        burn_tensor::testgen_stack!();
        burn_tensor::testgen_sub!();
        burn_tensor::testgen_transpose!();
        burn_tensor::testgen_gather_scatter!();

        // test stats
        burn_tensor::testgen_eye!();

        // test padding
        burn_tensor::testgen_padding!();
    };
}

#[allow(missing_docs)]
#[macro_export]
macro_rules! testgen_no_param {
    () => {
        // test stats
        burn_tensor::testgen_display!();

        // test clone invariance
        burn_tensor::testgen_clone_invariance!();
    };
}

#[allow(missing_docs)]
#[macro_export]
macro_rules! as_bytes {
    ($ty:ident: $($elem:expr),*) => {
        F::as_bytes(&[$($ty::new($elem),)*])
    };
}

#[allow(missing_docs)]
#[macro_export]
macro_rules! as_type {
    ($ty:ident: [$($elem:tt),*]) => {
        [$($crate::as_type![$ty: $elem]),*]
    };
    ($ty:ident: [$($elem:tt,)*]) => {
        [$($crate::as_type![$ty: $elem]),*]
    };
    ($ty:ident: $elem:expr) => {
        {
            use $crate::tests::{Float, Int};

            $ty::new($elem)
        }
    };
}<|MERGE_RESOLUTION|>--- conflicted
+++ resolved
@@ -221,11 +221,8 @@
         burn_tensor::testgen_floor!();
         burn_tensor::testgen_ceil!();
         burn_tensor::testgen_select!();
-<<<<<<< HEAD
         burn_tensor::testgen_split!();
-=======
         burn_tensor::testgen_prod!();
->>>>>>> b4e8e457
 
         // test stats
         burn_tensor::testgen_var!();
