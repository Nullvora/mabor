--- conflicted
+++ resolved
@@ -33,10 +33,7 @@
         burn_tensor::testgen_module_adaptive_avg_pool2d!();
         burn_tensor::testgen_module_nearest_interpolate!();
         burn_tensor::testgen_module_bilinear_interpolate!();
-<<<<<<< HEAD
-=======
         burn_tensor::testgen_module_bicubic_interpolate!();
->>>>>>> 54ed8de4
 
         // test ops
         burn_tensor::testgen_add!();
