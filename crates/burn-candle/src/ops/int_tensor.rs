use burn_tensor::{
    ops::{BoolTensor, FloatTensor, IntElem, IntTensor, IntTensorOps},
    Bool, Device, Distribution, ElementConversion, Shape, TensorData,
};

use crate::{
    element::{CandleElement, FloatCandleElement, IntCandleElement},
    Candle, CandleTensor,
};

use super::base::{expand, permute, sign};

impl<F: FloatCandleElement, I: IntCandleElement> IntTensorOps<Self> for Candle<F, I> {
    fn int_empty(shape: Shape, device: &Device<Self>) -> IntTensor<Self> {
        super::base::empty(shape, device, I::DTYPE)
    }

    async fn int_into_data(tensor: IntTensor<Self>) -> TensorData {
        super::base::into_data(tensor)
    }

    fn int_from_data(data: TensorData, device: &Device<Self>) -> IntTensor<Self> {
        super::base::from_data::<I>(data, device)
    }

    fn int_device(tensor: &IntTensor<Self>) -> Device<Self> {
        super::base::device(tensor)
    }

    fn int_to_device(tensor: IntTensor<Self>, device: &Device<Self>) -> IntTensor<Self> {
        super::base::to_device(tensor, device)
    }

    fn int_reshape(tensor: IntTensor<Self>, shape: Shape) -> IntTensor<Self> {
        super::base::reshape(tensor, shape)
    }

    fn int_slice(tensor: IntTensor<Self>, indices: &[std::ops::Range<usize>]) -> IntTensor<Self> {
        super::base::slice(tensor, indices)
    }

    fn int_slice_assign(
        tensor: IntTensor<Self>,
        indices: &[std::ops::Range<usize>],
        value: IntTensor<Self>,
    ) -> IntTensor<Self> {
        super::base::slice_assign(tensor, indices, value)
    }

    fn int_into_float(tensor: IntTensor<Self>) -> FloatTensor<Self> {
        CandleTensor::new(tensor.tensor.to_dtype(F::DTYPE).unwrap())
    }

    fn int_mask_where(
        tensor: IntTensor<Self>,
        mask: BoolTensor<Self>,
        source: IntTensor<Self>,
    ) -> IntTensor<Self> {
        super::base::mask_where_broadcasted(tensor, mask, source)
    }

    fn int_mask_fill(
        tensor: IntTensor<Self>,
        mask: BoolTensor<Self>,
        value: IntElem<Self>,
    ) -> IntTensor<Self> {
        CandleTensor::new(
            mask.tensor
                .where_cond(
                    &super::candle_utils::fill_like::<I>(value, &tensor.tensor),
                    &tensor.tensor,
                )
                .unwrap(),
        )
    }

    fn int_gather(
        dim: usize,
        tensor: IntTensor<Self>,
        indices: IntTensor<Self>,
    ) -> IntTensor<Self> {
        CandleTensor::new(tensor.tensor.gather(&indices.tensor, dim).unwrap())
    }

    fn int_scatter(
        dim: usize,
        tensor: IntTensor<Self>,
        indices: IntTensor<Self>,
        value: IntTensor<Self>,
    ) -> IntTensor<Self> {
        CandleTensor::new(
            tensor
                .tensor
                .scatter_add(&indices.tensor, &value.tensor, dim)
                .unwrap(),
        )
    }

    fn int_select(
        tensor: IntTensor<Self>,
        dim: usize,
        indices: IntTensor<Self>,
    ) -> IntTensor<Self> {
        CandleTensor::new(tensor.tensor.index_select(&indices.tensor, dim).unwrap())
    }

    fn int_select_assign(
        tensor: IntTensor<Self>,
        dim: usize,
        indices: IntTensor<Self>,
        value: IntTensor<Self>,
    ) -> IntTensor<Self> {
        CandleTensor::new(
            tensor
                .tensor
                .index_add(&indices.tensor, &value.tensor, dim)
                .unwrap(),
        )
    }

    fn int_cat(tensors: Vec<IntTensor<Self>>, dim: usize) -> IntTensor<Self> {
        super::base::cat(tensors, dim)
    }

    fn int_equal(lhs: IntTensor<Self>, rhs: IntTensor<Self>) -> BoolTensor<Self> {
        CandleTensor::new(lhs.tensor.eq(&rhs.tensor).unwrap())
    }

    fn int_equal_elem(lhs: IntTensor<Self>, rhs: IntElem<Self>) -> BoolTensor<Self> {
        CandleTensor::new(
            lhs.tensor
                .eq(&super::candle_utils::fill_like::<I>(rhs, &lhs.tensor))
                .unwrap(),
        )
    }

    fn int_greater(lhs: IntTensor<Self>, rhs: IntTensor<Self>) -> BoolTensor<Self> {
        CandleTensor::new(lhs.tensor.gt(&rhs.tensor).unwrap())
    }

    fn int_greater_elem(lhs: IntTensor<Self>, rhs: IntElem<Self>) -> BoolTensor<Self> {
        CandleTensor::new(
            lhs.tensor
                .gt(&super::candle_utils::fill_like::<I>(rhs, &lhs.tensor))
                .unwrap(),
        )
    }

    fn int_greater_equal(lhs: IntTensor<Self>, rhs: IntTensor<Self>) -> BoolTensor<Self> {
        CandleTensor::new(lhs.tensor.ge(&rhs.tensor).unwrap())
    }

    fn int_greater_equal_elem(lhs: IntTensor<Self>, rhs: IntElem<Self>) -> BoolTensor<Self> {
        CandleTensor::new(
            lhs.tensor
                .ge(&super::candle_utils::fill_like::<I>(rhs, &lhs.tensor))
                .unwrap(),
        )
    }

    fn int_lower(lhs: IntTensor<Self>, rhs: IntTensor<Self>) -> BoolTensor<Self> {
        CandleTensor::new(lhs.tensor.lt(&rhs.tensor).unwrap())
    }

    fn int_lower_elem(lhs: IntTensor<Self>, rhs: IntElem<Self>) -> BoolTensor<Self> {
        CandleTensor::new(
            lhs.tensor
                .lt(&super::candle_utils::fill_like::<I>(rhs, &lhs.tensor))
                .unwrap(),
        )
    }

    fn int_lower_equal(lhs: IntTensor<Self>, rhs: IntTensor<Self>) -> BoolTensor<Self> {
        CandleTensor::new(lhs.tensor.le(&rhs.tensor).unwrap())
    }

    fn int_lower_equal_elem(lhs: IntTensor<Self>, rhs: IntElem<Self>) -> BoolTensor<Self> {
        CandleTensor::new(
            lhs.tensor
                .le(&super::candle_utils::fill_like::<I>(rhs, &lhs.tensor))
                .unwrap(),
        )
    }

    fn int_add(lhs: IntTensor<Self>, rhs: IntTensor<Self>) -> IntTensor<Self> {
        CandleTensor::new(lhs.tensor.broadcast_add(&rhs.tensor).unwrap())
    }

    fn int_add_scalar(lhs: IntTensor<Self>, rhs: IntElem<Self>) -> IntTensor<Self> {
        CandleTensor::new((lhs.tensor + rhs.elem::<f64>()).unwrap())
    }

    fn int_sub(lhs: IntTensor<Self>, rhs: IntTensor<Self>) -> IntTensor<Self> {
        CandleTensor::new(lhs.tensor.broadcast_sub(&rhs.tensor).unwrap())
    }

    fn int_sub_scalar(lhs: IntTensor<Self>, rhs: IntElem<Self>) -> IntTensor<Self> {
        CandleTensor::new((lhs.tensor - rhs.elem::<f64>()).unwrap())
    }

    fn int_mul(lhs: IntTensor<Self>, rhs: IntTensor<Self>) -> IntTensor<Self> {
        CandleTensor::new(lhs.tensor.broadcast_mul(&rhs.tensor).unwrap())
    }

    fn int_mul_scalar(lhs: IntTensor<Self>, rhs: IntElem<Self>) -> IntTensor<Self> {
        CandleTensor::new((lhs.tensor * rhs.elem::<f64>()).unwrap())
    }

    fn int_div(lhs: IntTensor<Self>, rhs: IntTensor<Self>) -> IntTensor<Self> {
        CandleTensor::new(lhs.tensor.broadcast_div(&rhs.tensor).unwrap())
    }

    fn int_div_scalar(lhs: IntTensor<Self>, rhs: IntElem<Self>) -> IntTensor<Self> {
        // Candle implements scalar a/b as a * (1/b). With ints 1/b is rounded to 0 so we always obtain 0.
        panic!("Not supported by Candle")
    }

    fn int_remainder(lhs: IntTensor<Self>, rhs: IntTensor<Self>) -> IntTensor<Self> {
        CandleTensor::new(
            (lhs.tensor.clone()
                - lhs
                    .tensor
                    .broadcast_div(&rhs.tensor)
                    .unwrap()
                    .broadcast_mul(&rhs.tensor)
                    .unwrap())
            .unwrap(),
        )
    }

    fn int_remainder_scalar(lhs: IntTensor<Self>, rhs: IntElem<Self>) -> IntTensor<Self> {
        // Same problem as int_div_scalar.
        panic!("Not supported by Candle")
    }

    fn int_zeros(shape: Shape, device: &Device<Self>) -> IntTensor<Self> {
        CandleTensor::new(
            candle_core::Tensor::zeros(shape.dims, I::DTYPE, &(device.clone()).into()).unwrap(),
        )
    }

    fn int_ones(shape: Shape, device: &Device<Self>) -> IntTensor<Self> {
        CandleTensor::new(
            candle_core::Tensor::ones(shape.dims, I::DTYPE, &(device.clone()).into()).unwrap(),
        )
    }

    fn int_sum(tensor: IntTensor<Self>) -> IntTensor<Self> {
        let sum = tensor.tensor.sum_all().unwrap().to_scalar::<I>().unwrap();
        CandleTensor::from_data::<I>(
            TensorData::new([sum].into(), [1]),
            Self::int_device(&tensor),
        )
    }

    fn int_sum_dim(tensor: IntTensor<Self>, dim: usize) -> IntTensor<Self> {
        CandleTensor::new(tensor.tensor.sum_keepdim(dim).unwrap())
    }

    fn int_prod(tensor: IntTensor<Self>) -> IntTensor<Self> {
        todo!("prod is not implemented for Candle IntTensor (see https://github.com/tracel-ai/burn/issues/1454)")
    }

    fn int_prod_dim(tensor: IntTensor<Self>, dim: usize) -> IntTensor<Self> {
        todo!("prod_int is not implemented for Candle IntTensor (see https://github.com/tracel-ai/burn/issues/1454)")
    }

    fn int_mean_dim(tensor: IntTensor<Self>, dim: usize) -> IntTensor<Self> {
        // Candle implements scalar a/b as a * (1/b). With ints 1/b is rounded to 0 so we always obtain 0.
        panic!("Not supported by Candle")
    }

    fn int_argmax(tensor: IntTensor<Self>, dim: usize) -> IntTensor<Self> {
        CandleTensor::new(
            tensor
                .tensor
                .argmax_keepdim(dim)
                .unwrap()
                .to_dtype(I::DTYPE)
                .unwrap(),
        )
    }

    fn int_argmin(tensor: IntTensor<Self>, dim: usize) -> IntTensor<Self> {
        CandleTensor::new(
            tensor
                .tensor
                .argmin_keepdim(dim)
                .unwrap()
                .to_dtype(I::DTYPE)
                .unwrap(),
        )
    }

    fn int_abs(tensor: IntTensor<Self>) -> IntTensor<Self> {
        // Ugly type conversion here as Candle does not support unary ops on ints
        CandleTensor::new(
            tensor
                .tensor
                .to_dtype(F::DTYPE)
                .unwrap()
                .abs()
                .unwrap()
                .to_dtype(I::DTYPE)
                .unwrap(),
        )
    }

    fn int_swap_dims(tensor: IntTensor<Self>, dim1: usize, dim2: usize) -> IntTensor<Self> {
        super::base::swap_dims(tensor, dim1, dim2)
    }

    fn int_narrow(
        tensor: IntTensor<Self>,
        dim: usize,
        start: usize,
        length: usize,
    ) -> IntTensor<Self> {
        super::base::narrow(tensor, dim, start, length)
    }

    fn int_chunk(tensor: IntTensor<Self>, chunks: usize, dim: usize) -> Vec<IntTensor<Self>> {
        super::base::chunk(tensor, chunks, dim)
    }

    fn int_random(
        shape: Shape,
        distribution: Distribution,
        device: &Device<Self>,
    ) -> IntTensor<Self> {
        let shape = shape.dims;
        let device = &(device.clone()).into();
        match distribution {
            Distribution::Default => CandleTensor::new(
                candle_core::Tensor::rand(0.elem::<F>(), 255.elem::<F>(), shape, device)
                    .unwrap()
                    .to_dtype(I::DTYPE)
                    .unwrap(),
            ),
            Distribution::Bernoulli(prob) => CandleTensor::new(
                candle_core::Tensor::rand(0.elem::<F>(), 1.elem::<F>(), shape.clone(), device)
                    .unwrap()
                    .to_dtype(I::DTYPE)
                    .unwrap()
                    .lt(&super::candle_utils::fill(prob, shape, I::DTYPE, device))
                    .unwrap()
                    .to_dtype(I::DTYPE)
                    .unwrap(),
            ),
            Distribution::Uniform(from, to) => CandleTensor::new(
                candle_core::Tensor::rand(from.elem::<F>(), to.elem::<F>(), shape, device).unwrap(),
            ),
            Distribution::Normal(mean, std) => CandleTensor::new(
                candle_core::Tensor::randn(mean.elem::<F>(), std.elem::<F>(), shape, device)
                    .unwrap(),
            ),
        }
    }

    fn int_permute(tensor: IntTensor<Self>, axes: &[usize]) -> IntTensor<Self> {
        super::base::permute(tensor, axes)
    }

    fn int_flip(tensor: IntTensor<Self>, axes: &[usize]) -> IntTensor<Self> {
        super::base::flip(tensor, axes)
    }

    fn int_expand(tensor: IntTensor<Self>, shape: Shape) -> IntTensor<Self> {
        expand(tensor, shape)
    }

    fn int_sign(tensor: IntTensor<Self>) -> IntTensor<Self> {
        sign(tensor)
    }
<<<<<<< HEAD

    fn int_cumsum(tensor: IntTensor<Self>, dim: usize) -> IntTensor<Self> {
        super::base::cumsum(tensor, dim)
=======
    fn bitwise_and(lhs: IntTensor<Self>, rhs: IntTensor<Self>) -> IntTensor<Self> {
        unimplemented!("bitwise_and is not implemented for Candle IntTensor");
    }

    fn bitwise_and_scalar(lhs: IntTensor<Self>, rhs: IntElem<Self>) -> IntTensor<Self> {
        unimplemented!("bitwise_and_scalar is not implemented for Candle IntTensor");
    }

    fn bitwise_or(lhs: IntTensor<Self>, rhs: IntTensor<Self>) -> IntTensor<Self> {
        unimplemented!("bitwise_or is not implemented for Candle IntTensor");
    }

    fn bitwise_or_scalar(lhs: IntTensor<Self>, rhs: IntElem<Self>) -> IntTensor<Self> {
        unimplemented!("bitwise_or_scalar is not implemented for Candle IntTensor");
    }

    fn bitwise_xor(lhs: IntTensor<Self>, rhs: IntTensor<Self>) -> IntTensor<Self> {
        unimplemented!("bitwise_xor is not implemented for Candle IntTensor");
    }

    fn bitwise_xor_scalar(lhs: IntTensor<Self>, rhs: IntElem<Self>) -> IntTensor<Self> {
        unimplemented!("bitwise_xor_scalar is not implemented for Candle IntTensor");
    }

    fn bitwise_not(tensor: IntTensor<Self>) -> IntTensor<Self> {
        unimplemented!("bitwise_not is not implemented for Candle IntTensor");
    }

    fn bitwise_left_shift(lhs: IntTensor<Self>, rhs: IntTensor<Self>) -> IntTensor<Self> {
        unimplemented!("bitwise_left_shift is not implemented for Candle IntTensor");
    }

    fn bitwise_right_shift(lhs: IntTensor<Self>, rhs: IntTensor<Self>) -> IntTensor<Self> {
        unimplemented!("bitwise_right_shift is not implemented for Candle IntTensor");
    }

    fn bitwise_left_shift_scalar(lhs: IntTensor<Self>, rhs: IntElem<Self>) -> IntTensor<Self> {
        unimplemented!("bitwise_left_shift_scalar is not implemented for Candle IntTensor");
    }

    fn bitwise_right_shift_scalar(lhs: IntTensor<Self>, rhs: IntElem<Self>) -> IntTensor<Self> {
        unimplemented!("bitwise_right_shift_scalar is not implemented for Candle IntTensor");
>>>>>>> 13e79a11
    }
}<|MERGE_RESOLUTION|>--- conflicted
+++ resolved
@@ -372,53 +372,52 @@
     fn int_sign(tensor: IntTensor<Self>) -> IntTensor<Self> {
         sign(tensor)
     }
-<<<<<<< HEAD
+
+    fn bitwise_and(lhs: IntTensor<Self>, rhs: IntTensor<Self>) -> IntTensor<Self> {
+        unimplemented!("bitwise_and is not implemented for Candle IntTensor");
+    }
+
+    fn bitwise_and_scalar(lhs: IntTensor<Self>, rhs: IntElem<Self>) -> IntTensor<Self> {
+        unimplemented!("bitwise_and_scalar is not implemented for Candle IntTensor");
+    }
+
+    fn bitwise_or(lhs: IntTensor<Self>, rhs: IntTensor<Self>) -> IntTensor<Self> {
+        unimplemented!("bitwise_or is not implemented for Candle IntTensor");
+    }
+
+    fn bitwise_or_scalar(lhs: IntTensor<Self>, rhs: IntElem<Self>) -> IntTensor<Self> {
+        unimplemented!("bitwise_or_scalar is not implemented for Candle IntTensor");
+    }
+
+    fn bitwise_xor(lhs: IntTensor<Self>, rhs: IntTensor<Self>) -> IntTensor<Self> {
+        unimplemented!("bitwise_xor is not implemented for Candle IntTensor");
+    }
+
+    fn bitwise_xor_scalar(lhs: IntTensor<Self>, rhs: IntElem<Self>) -> IntTensor<Self> {
+        unimplemented!("bitwise_xor_scalar is not implemented for Candle IntTensor");
+    }
+
+    fn bitwise_not(tensor: IntTensor<Self>) -> IntTensor<Self> {
+        unimplemented!("bitwise_not is not implemented for Candle IntTensor");
+    }
+
+    fn bitwise_left_shift(lhs: IntTensor<Self>, rhs: IntTensor<Self>) -> IntTensor<Self> {
+        unimplemented!("bitwise_left_shift is not implemented for Candle IntTensor");
+    }
+
+    fn bitwise_right_shift(lhs: IntTensor<Self>, rhs: IntTensor<Self>) -> IntTensor<Self> {
+        unimplemented!("bitwise_right_shift is not implemented for Candle IntTensor");
+    }
+
+    fn bitwise_left_shift_scalar(lhs: IntTensor<Self>, rhs: IntElem<Self>) -> IntTensor<Self> {
+        unimplemented!("bitwise_left_shift_scalar is not implemented for Candle IntTensor");
+    }
+
+    fn bitwise_right_shift_scalar(lhs: IntTensor<Self>, rhs: IntElem<Self>) -> IntTensor<Self> {
+        unimplemented!("bitwise_right_shift_scalar is not implemented for Candle IntTensor");
+    }
 
     fn int_cumsum(tensor: IntTensor<Self>, dim: usize) -> IntTensor<Self> {
         super::base::cumsum(tensor, dim)
-=======
-    fn bitwise_and(lhs: IntTensor<Self>, rhs: IntTensor<Self>) -> IntTensor<Self> {
-        unimplemented!("bitwise_and is not implemented for Candle IntTensor");
-    }
-
-    fn bitwise_and_scalar(lhs: IntTensor<Self>, rhs: IntElem<Self>) -> IntTensor<Self> {
-        unimplemented!("bitwise_and_scalar is not implemented for Candle IntTensor");
-    }
-
-    fn bitwise_or(lhs: IntTensor<Self>, rhs: IntTensor<Self>) -> IntTensor<Self> {
-        unimplemented!("bitwise_or is not implemented for Candle IntTensor");
-    }
-
-    fn bitwise_or_scalar(lhs: IntTensor<Self>, rhs: IntElem<Self>) -> IntTensor<Self> {
-        unimplemented!("bitwise_or_scalar is not implemented for Candle IntTensor");
-    }
-
-    fn bitwise_xor(lhs: IntTensor<Self>, rhs: IntTensor<Self>) -> IntTensor<Self> {
-        unimplemented!("bitwise_xor is not implemented for Candle IntTensor");
-    }
-
-    fn bitwise_xor_scalar(lhs: IntTensor<Self>, rhs: IntElem<Self>) -> IntTensor<Self> {
-        unimplemented!("bitwise_xor_scalar is not implemented for Candle IntTensor");
-    }
-
-    fn bitwise_not(tensor: IntTensor<Self>) -> IntTensor<Self> {
-        unimplemented!("bitwise_not is not implemented for Candle IntTensor");
-    }
-
-    fn bitwise_left_shift(lhs: IntTensor<Self>, rhs: IntTensor<Self>) -> IntTensor<Self> {
-        unimplemented!("bitwise_left_shift is not implemented for Candle IntTensor");
-    }
-
-    fn bitwise_right_shift(lhs: IntTensor<Self>, rhs: IntTensor<Self>) -> IntTensor<Self> {
-        unimplemented!("bitwise_right_shift is not implemented for Candle IntTensor");
-    }
-
-    fn bitwise_left_shift_scalar(lhs: IntTensor<Self>, rhs: IntElem<Self>) -> IntTensor<Self> {
-        unimplemented!("bitwise_left_shift_scalar is not implemented for Candle IntTensor");
-    }
-
-    fn bitwise_right_shift_scalar(lhs: IntTensor<Self>, rhs: IntElem<Self>) -> IntTensor<Self> {
-        unimplemented!("bitwise_right_shift_scalar is not implemented for Candle IntTensor");
->>>>>>> 13e79a11
     }
 }