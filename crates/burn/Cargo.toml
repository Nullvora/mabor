[package]
authors = ["nathanielsimard <nathaniel.simard.42@gmail.com>"]
categories = ["science", "no-std", "embedded", "wasm"]
description = "Flexible and Comprehensive Deep Learning Framework in Rust"
documentation = "https://docs.rs/burn"
edition.workspace = true
keywords = ["deep-learning", "machine-learning", "tensor", "pytorch", "ndarray"]
license.workspace = true
name = "burn"
readme.workspace = true
repository = "https://github.com/tracel-ai/burn"
rust-version = "1.85"
version.workspace = true

[lints]
workspace = true

[features]
default = [
    "burn-core/default",
    "burn-train?/default",
    "burn-collective?/default",
    "std",
    # Backends
    "burn-candle?/default",
    "burn-ndarray?/default",
    "burn-tch?/default",
    "burn-wgpu?/default",
    "burn-router?/default",
    "burn-remote?/default",
    "burn-cuda?/default",
    "burn-autodiff?/default",
    "burn-rocm?/default",
]
doc = [
    "default",
    "train",
    "burn-core/doc",
    "burn-train/doc",
    "burn-collective/doc",
    # Backends
    "burn-candle/doc",
    "burn-ndarray/doc",
    "burn-tch/doc",
    "burn-wgpu/doc",
    "burn-router/doc",
    "burn-cuda/doc",
    "burn-autodiff?/std",
    "burn-rocm/doc",

]
std = [
    "burn-core/std",
    # Backends
    "burn-candle?/std",
    "burn-ndarray?/std",
    "burn-wgpu?/std",
    "burn-router?/std",
    "burn-cuda?/std",
    "burn-autodiff?/std",
    "burn-rocm?/std",
]

network = ["burn-core/network"]

# Training with full features
train = ["burn-train", "autodiff", "dataset"]

## Includes the Text UI (progress bars, metric plots)
tui = ["burn-train?/tui"]

##  Includes system info metrics (CPU/GPU usage, etc)
metrics = ["burn-train?/sys-metrics"]

# Datasets
dataset = ["burn-core/dataset"]

sqlite = ["burn-core/sqlite"]
sqlite-bundled = ["burn-core/sqlite-bundled"]

# Custom deserializer for Record that is helpful for importing data, such as PyTorch pt files.
record-item-custom-serde = ["burn-core/record-item-custom-serde"]
# Serialization formats
experimental-named-tensor = ["burn-core/experimental-named-tensor"]


audio = ["burn-core/audio"]
vision = ["burn-core/vision"]

# Backend
ir = ["burn-ir"]
autodiff = ["burn-autodiff"]
fusion = ["ir", "burn-wgpu?/fusion", "burn-cuda?/fusion", "burn-rocm?/fusion"]

## Backend features
accelerate = ["burn-candle?/accelerate", "burn-ndarray?/blas-accelerate"]
autotune = ["burn-wgpu?/autotune", "burn-cuda?/autotune", "burn-rocm?/autotune"]
autotune-checks = [
    "burn-wgpu?/autotune-checks",
    "burn-cuda?/autotune-checks",
    "burn-rocm?/autotune-checks",
]
blas-netlib = ["burn-ndarray?/blas-netlib"]
openblas = ["burn-ndarray?/blas-openblas"]
openblas-system = ["burn-ndarray?/blas-openblas-system"]
remote = ["burn-remote/client", "ir"]
router = ["burn-router", "ir"]
server = ["burn-remote/server"]
simd = ["burn-ndarray?/simd"]
template = ["burn-wgpu?/template"]
collective = ["burn-collective"]

candle = ["burn-candle"]
candle-cuda = ["candle", "burn-candle/cuda"]
candle-metal = ["burn-candle?/metal"]
cuda = ["burn-cuda"]
rocm = ["burn-rocm"]
ndarray = ["burn-ndarray"]
tch = ["burn-tch"]
vulkan = ["wgpu", "burn-wgpu/vulkan"]
webgpu = ["wgpu", "burn-wgpu/webgpu"]
metal = ["wgpu", "burn-wgpu/metal"]
wgpu = ["burn-wgpu"]

compilation-cache = [
    "burn-cuda?/compilation-cache",
    "burn-rocm?/compilation-cache",
]

[dependencies]

# ** Please make sure all dependencies support no_std when std is disabled **

<<<<<<< HEAD
burn-core = { path = "../burn-core", version = "0.18.0", default-features = false }
burn-train = { path = "../burn-train", version = "0.18.0", optional = true, default-features = false }
burn-collective = { path = "../burn-collective", version = "0.18.0", optional = true, default-features = false }
=======
burn-core = { path = "../burn-core", version = "0.19.0", default-features = false }
burn-train = { path = "../burn-train", version = "0.19.0", optional = true, default-features = false }
>>>>>>> 2a3f7d37

# Backends
burn-autodiff = { path = "../burn-autodiff", version = "0.19.0", optional = true, default-features = false }
burn-candle = { path = "../burn-candle", version = "0.19.0", optional = true }
burn-cuda = { path = "../burn-cuda", version = "0.19.0", optional = true, default-features = false }
burn-rocm = { path = "../burn-rocm", version = "0.19.0", optional = true, default-features = false }
burn-ndarray = { path = "../burn-ndarray", version = "0.19.0", optional = true, default-features = false }
burn-remote = { path = "../burn-remote", version = "0.19.0", default-features = false, optional = true }
burn-router = { path = "../burn-router", version = "0.19.0", default-features = false, optional = true }
burn-tch = { path = "../burn-tch", version = "0.19.0", optional = true }
burn-wgpu = { path = "../burn-wgpu", version = "0.19.0", optional = true, default-features = false }
burn-ir = { path = "../burn-ir", version = "0.19.0", optional = true, default-features = false }<|MERGE_RESOLUTION|>--- conflicted
+++ resolved
@@ -131,14 +131,9 @@
 
 # ** Please make sure all dependencies support no_std when std is disabled **
 
-<<<<<<< HEAD
-burn-core = { path = "../burn-core", version = "0.18.0", default-features = false }
-burn-train = { path = "../burn-train", version = "0.18.0", optional = true, default-features = false }
-burn-collective = { path = "../burn-collective", version = "0.18.0", optional = true, default-features = false }
-=======
 burn-core = { path = "../burn-core", version = "0.19.0", default-features = false }
 burn-train = { path = "../burn-train", version = "0.19.0", optional = true, default-features = false }
->>>>>>> 2a3f7d37
+burn-collective = { path = "../burn-collective", version = "0.19.0", optional = true, default-features = false }
 
 # Backends
 burn-autodiff = { path = "../burn-autodiff", version = "0.19.0", optional = true, default-features = false }
