use core::hash::Hash;
use core::ops::Range;
use serde::{Deserialize, Serialize};

use alloc::borrow::ToOwned;
use alloc::boxed::Box;
use alloc::{string::String, vec, vec::Vec};

use burn_tensor::{
    DType, Distribution, Element,
    ops::{
        ConvOptions, ConvTransposeOptions, DeformConvOptions, InterpolateMode, InterpolateOptions,
    },
    quantization::QuantScheme,
};

use crate::{TensorIr, TensorStatus};

/// Custom operation in fusion stream, declaring its inputs and outputs.
#[derive(Clone, Debug, Hash, PartialEq, Serialize, Deserialize)]
pub struct CustomOpIr {
    /// Unique identifier of the operation.
    pub id: String,
    /// Input tensors used in the custom operation.
    pub inputs: Vec<TensorIr>,
    /// Output tensors used in the custom operation.
    pub outputs: Vec<TensorIr>,
}

impl CustomOpIr {
    /// Create a new custom operation intermediate representation.
    pub fn new(id: &'static str, inputs: &[TensorIr], outputs: &[TensorIr]) -> Self {
        Self {
            id: id.to_owned(),
            inputs: inputs.to_vec(),
            outputs: outputs.to_vec(),
        }
    }

    /// Cast the intermediate representation, and get the in and output tensors.
    pub fn as_fixed<const N_IN: usize, const N_OUT: usize>(
        &self,
    ) -> (&[TensorIr; N_IN], &[TensorIr; N_OUT]) {
        (
            self.inputs.as_slice().try_into().expect(
                "Wrong number of inputs expected (expected {D}, is {}), check your implementation",
            ),
            self.outputs.as_slice().try_into().expect(
                "Wrong number of outputs expected (expected {D}, is {}), check your implementation",
            ),
        )
    }

    fn nodes(&self) -> Vec<&TensorIr> {
        self.inputs.iter().chain(self.outputs.iter()).collect()
    }
}

/// irribe all tensor operations possible.
#[derive(Clone, Debug, Hash, PartialEq, Serialize, Deserialize)]
pub enum OperationIr {
    /// Basic operation on a float tensor.
    BaseFloat(BaseOperationIr),
    /// Basic operation on an int tensor.
    BaseInt(BaseOperationIr),
    /// Basic operation on a bool tensor.
    BaseBool(BaseOperationIr),
    /// Numeric operation on a float tensor.
    NumericFloat(DType, NumericOperationIr<f32>),
    /// Numeric operation on an int tensor.
    NumericInt(DType, NumericOperationIr<i32>),
    /// Operation specific to a bool tensor.
    Bool(BoolOperationIr),
    /// Operation specific to an int tensor.
    Int(IntOperationIr),
    /// Operation specific to a float tensor.
    Float(DType, FloatOperationIr),
    /// Module operation.
    Module(ModuleOperationIr),
    /// Initialize operation.
    Init(InitOperationIr),
    /// A custom operation.
    Custom(CustomOpIr),
    /// A tensor is dropped.
    Drop(TensorIr),
}

/// Operation intermediate representation specific to a float tensor.
#[derive(Clone, Debug, Hash, PartialEq, Serialize, Deserialize)]
pub enum FloatOperationIr {
    /// Operation corresponding to [exp](burn_tensor::ops::FloatTensorOps::float_exp).
    Exp(UnaryOpIr),
    /// Operation corresponding to [log](burn_tensor::ops::FloatTensorOps::float_log).
    Log(UnaryOpIr),
    /// Operation corresponding to [log1p](burn_tensor::ops::FloatTensorOps::float_log1p).
    Log1p(UnaryOpIr),
    /// Operation corresponding to [erf](burn_tensor::ops::FloatTensorOps::float_erf).
    Erf(UnaryOpIr),
    /// Operation corresponding to [powf_scalar](burn_tensor::ops::FloatTensorOps::float_powf_scalar).
    PowfScalar(ScalarOpIr<f32>),
    /// Operation corresponding to [sqrt](burn_tensor::ops::FloatTensorOps::float_sqrt).
    Sqrt(UnaryOpIr),
    /// Operation corresponding to [cos](burn_tensor::ops::FloatTensorOps::float_cos).
    Cos(UnaryOpIr),
    /// Operation corresponding to [sin](burn_tensor::ops::FloatTensorOps::float_sin).
    Sin(UnaryOpIr),
    /// Operation corresponding to [tanh](burn_tensor::ops::FloatTensorOps::float_tanh).
    Tanh(UnaryOpIr),
    /// Operation corresponding to [round](burn_tensor::ops::FloatTensorOps::float_round).
    Round(UnaryOpIr),
    /// Operation corresponding to [floor](burn_tensor::ops::FloatTensorOps::float_floor).
    Floor(UnaryOpIr),
    /// Operation corresponding to [ceil](burn_tensor::ops::FloatTensorOps::float_ceil).
    Ceil(UnaryOpIr),
    /// Operation corresponding to [into_int](burn_tensor::ops::FloatTensorOps::float_into_int).
    IntoInt(UnaryOpIr),
    /// Operation corresponding to [matmul](burn_tensor::ops::FloatTensorOps::float_matmul).
    Matmul(BinaryOpIr),
    /// Operation corresponding to [random](burn_tensor::ops::FloatTensorOps::float_random).
    Random(RandomOpIr),
    /// Operation corresponding to [recip](burn_tensor::ops::FloatTensorOps::float_recip).
    Recip(UnaryOpIr),
    /// Operation corresponding to [quantize](burn_tensor::ops::QTensorOps::quantize).
    Quantize(QuantizeOpIr),
    /// Operation corresponding to [dequantize](burn_tensor::ops::QTensorOps::dequantize).
    Dequantize(DequantizeOpIr),
}

/// Operation intermediate representation specific to module.
#[derive(Clone, Debug, Hash, PartialEq, Serialize, Deserialize)]
pub enum ModuleOperationIr {
    /// Operation corresponding to [embedding](burn_tensor::ops::ModuleOps::embedding).
    Embedding(EmbeddingOpIr),
    /// Operation corresponding to [embedding_backward](burn_tensor::ops::ModuleOps::embedding_backward).
    EmbeddingBackward(EmbeddingBackwardOpIr),
    /// Operation corresponding to [conv1d](burn_tensor::ops::ModuleOps::conv1d).
    Conv1d(Conv1dOpIr),
    /// Operation corresponding to [conv2d](burn_tensor::ops::ModuleOps::conv2d).
    Conv2d(Conv2dOpIr),
    /// Operation corresponding to [conv3d](burn_tensor::ops::ModuleOps::conv3d).
    Conv3d(Conv3dOpIr),
    /// Operation corresponding to [deform_conv2d](burn_tensor::ops::ModuleOps::deform_conv2d)
    DeformableConv2d(Box<DeformConv2dOpIr>),
    /// Operation corresponding to [deform_conv2d_backward](burn_tensor::ops::ModuleOps::deform_conv2d_backward)
    DeformableConv2dBackward(Box<DeformConv2dBackwardOpIr>),
    /// Operation corresponding to [conv transpose 1d](burn_tensor::ops::ModuleOps::conv_transpose1d).
    ConvTranspose1d(ConvTranspose1dOpIr),
    /// Operation corresponding to [conv transpose 2d](burn_tensor::ops::ModuleOps::conv_transpose2d).
    ConvTranspose2d(ConvTranspose2dOpIr),
    /// Operation corresponding to [conv transpose 3d](burn_tensor::ops::ModuleOps::conv_transpose3d).
    ConvTranspose3d(ConvTranspose3dOpIr),
    /// Operation corresponding to [avg pool 1d](burn_tensor::ops::ModuleOps::avg_pool1d).
    AvgPool1d(AvgPool1dOpIr),
    /// Operation corresponding to [avg pool 2d](burn_tensor::ops::ModuleOps::avg_pool2d).
    AvgPool2d(AvgPool2dOpIr),
    /// Operation corresponding to
    /// [avg pool 1d backward](burn_tensor::ops::ModuleOps::avg_pool1d_backward).
    AvgPool1dBackward(AvgPool1dBackwardOpIr),
    /// Operation corresponding to
    /// [avg pool 2d backward](burn_tensor::ops::ModuleOps::avg_pool2d_backward).
    AvgPool2dBackward(AvgPool2dBackwardOpIr),
    /// Operation corresponding to
    /// [adaptive avg pool 1d](burn_tensor::ops::ModuleOps::adaptive_avg_pool1d).
    AdaptiveAvgPool1d(AdaptiveAvgPool1dOpIr),
    /// Operation corresponding to
    /// [adaptive avg pool 2d](burn_tensor::ops::ModuleOps::adaptive_avg_pool2d).
    AdaptiveAvgPool2d(AdaptiveAvgPool2dOpIr),
    /// Operation corresponding to
    /// [adaptive avg pool 1d backward](burn_tensor::ops::ModuleOps::adaptive_avg_pool1d_backward).
    AdaptiveAvgPool1dBackward(AdaptiveAvgPool1dBackwardOpIr),
    /// Operation corresponding to
    /// [adaptive avg pool 2d backward](burn_tensor::ops::ModuleOps::adaptive_avg_pool2d_backward).
    AdaptiveAvgPool2dBackward(AdaptiveAvgPool2dBackwardOpIr),
    /// Operation corresponding to
    /// [max pool 1d](burn_tensor::ops::ModuleOps::max_pool1d).
    MaxPool1d(MaxPool1dOpIr),
    /// Operation corresponding to
    /// [max pool 1d with indices](burn_tensor::ops::ModuleOps::max_pool1d_with_indices).
    MaxPool1dWithIndices(MaxPool1dWithIndicesOpIr),
    /// Operation corresponding to
    /// [max pool 1d with indices backward](burn_tensor::ops::ModuleOps::max_pool1d_with_indices_backward).
    MaxPool1dWithIndicesBackward(MaxPool1dWithIndicesBackwardOpIr),
    /// Operation corresponding to
    /// [max pool 2d](burn_tensor::ops::ModuleOps::max_pool1d).
    MaxPool2d(MaxPool2dOpIr),
    /// Operation corresponding to
    /// [max pool 2d with indices](burn_tensor::ops::ModuleOps::max_pool2d_with_indices).
    MaxPool2dWithIndices(MaxPool2dWithIndicesOpIr),
    /// Operation corresponding to
    /// [max pool 2d with indices backward](burn_tensor::ops::ModuleOps::max_pool2d_with_indices_backward).
    MaxPool2dWithIndicesBackward(MaxPool2dWithIndicesBackwardOpIr),
    /// Operation corresponding to [interpolate](burn_tensor::ops::ModuleOps::interpolate).
    Interpolate(InterpolateOpIr),
    /// Operation corresponding to [interpolate backward](burn_tensor::ops::ModuleOps::interpolate_backward).
    InterpolateBackward(InterpolateBackwardOpIr),
}

/// Basic operations that can be done on any tensor type.
#[derive(Clone, Debug, Hash, PartialEq, Serialize, Deserialize)]
pub enum BaseOperationIr {
    /// Operation corresponding to:
    ///
    /// Float => [to device](burn_tensor::ops::FloatTensorOps::float_to_device).
    /// Int => [to device](burn_tensor::ops::IntTensorOps::int_to_device).
    /// Bool => [to device](burn_tensor::ops::BoolTensorOps::bool_to_device).
    ToDevice(TensorIr),
    /// Operation corresponding to:
    ///
    /// Float => [reshape](burn_tensor::ops::FloatTensorOps::float_reshape).
    /// Int => [reshape](burn_tensor::ops::IntTensorOps::int_reshape).
    /// Bool => [reshape](burn_tensor::ops::BoolTensorOps::bool_reshape).
    Reshape(UnaryOpIr),

    /// Operation corresponding to:
    ///
    /// Float => [swap_dims](burn_tensor::ops::FloatTensorOps::float_swap_dims).
    /// Int => [swap_dims](burn_tensor::ops::IntTensorOps::int_swap_dims).
    /// Bool => [swap_dims](burn_tensor::ops::BoolTensorOps::bool_swap_dims).
    SwapDims(SwapDimsOpIr),

    /// Operation corresponding to:
    ///
    /// Float => [permute](burn_tensor::ops::FloatTensorOps::float_permute).
    /// Int => [permute](burn_tensor::ops::IntTensorOps::int_permute).
    /// Bool => [permute](burn_tensor::ops::BoolTensorOps::bool_permute).
    Permute(PermuteOpIr),

    /// Operation corresponding to:
    /// Float => [flip](burn_tensor::ops::FloatTensorOps::float_flip).
    /// Int => [flip](burn_tensor::ops::IntTensorOps::int_flip).
    /// Bool => [flip](burn_tensor::ops::BoolTensorOps::bool_flip).
    Flip(FlipOpIr),

    /// Operation corresponding to:
    ///
    /// Float => [expand](burn_tensor::ops::FloatTensorOps::float_expand).
    /// Int => [expand](burn_tensor::ops::IntTensorOps::int_expand).
    /// Bool => [expand](burn_tensor::ops::BoolTensorOps::bool_expand).
    Expand(ExpandOpIr),

    /// Operation corresponding to:
    ///
    /// Float => [slice](burn_tensor::ops::FloatTensorOps::float_slice).
    /// Int => [slice](burn_tensor::ops::IntTensorOps::int_slice).
    /// Bool => [slice](burn_tensor::ops::BoolTensorOps::bool_slice).
    Slice(SliceOpIr),
    /// Operation corresponding to:
    ///
    /// Float => [slice assign](burn_tensor::ops::FloatTensorOps::float_slice_assign).
    /// Int => [slice assign](burn_tensor::ops::IntTensorOps::int_slice_assign).
    /// Bool => [slice assign](burn_tensor::ops::BoolTensorOps::bool_slice_assign).
    SliceAssign(SliceAssignOpIr),
    /// Operation corresponding to:
    ///
    /// Float => [equal](burn_tensor::ops::FloatTensorOps::float_equal).
    /// Int => [equal](burn_tensor::ops::IntTensorOps::int_equal).
    /// Bool => [equal](burn_tensor::ops::BoolTensorOps::bool_equal).
    Equal(BinaryOpIr),
    /// Operation corresponding to:
    ///
    /// Float => [repeat dim](burn_tensor::ops::FloatTensorOps::float_repeat_dim).
    /// Int => [repeat dim](burn_tensor::ops::IntTensorOps::int_repeat_dim).
    /// Bool => [repeat dim](burn_tensor::ops::BoolTensorOps::bool_repeat_dim).
    RepeatDim(RepeatDimOpIr),
    /// Operation corresponding to:
    ///
    /// Float => [cat](burn_tensor::ops::FloatTensorOps::float_cat).
    /// Int => [cat](burn_tensor::ops::IntTensorOps::int_cat).
    /// Bool => [cat](burn_tensor::ops::BoolTensorOps::bool_cat).
    Cat(CatOpIr),
    /// Cast operation, no direct operation and should be supported by fusion backend.
    Cast(UnaryOpIr),

    /// Operation corresponding to:
    ///
    /// Float => [empty](burn_tensor::ops::FloatTensorOps::float_empty).
    /// Int => [empty](burn_tensor::ops::IntTensorOps::int_empty).
    /// Bool => [empty](burn_tensor::ops::BoolTensorOps::bool_empty).
    Empty(TensorIr),
}

/// Numeric operations on int and float tensors.
#[derive(Clone, Debug, PartialEq, Serialize, Deserialize)]
pub enum NumericOperationIr<E> {
    /// Operation corresponding to:
    ///
    /// Float => [add](burn_tensor::ops::FloatTensorOps::float_add).
    /// Int => [add](burn_tensor::ops::IntTensorOps::int_add).
    Add(BinaryOpIr),
    /// Operation corresponding to:
    ///
    /// Float => [add scalar](burn_tensor::ops::FloatTensorOps::float_add_scalar).
    /// Int => [add scalar](burn_tensor::ops::IntTensorOps::int_add_scalar).
    AddScalar(ScalarOpIr<E>),
    /// Operation corresponding to:
    ///
    /// Float => [sub](burn_tensor::ops::FloatTensorOps::float_sub).
    /// Int => [sub](burn_tensor::ops::IntTensorOps::int_sub).
    Sub(BinaryOpIr),
    /// Operation corresponding to:
    ///
    /// Float => [sub scalar](burn_tensor::ops::FloatTensorOps::float_sub_scalar).
    /// Int => [sub scalar](burn_tensor::ops::IntTensorOps::int_sub_scalar).
    SubScalar(ScalarOpIr<E>),
    /// Operation corresponding to:
    ///
    /// Float => [div](burn_tensor::ops::FloatTensorOps::float_div).
    /// Int => [div](burn_tensor::ops::IntTensorOps::int_div).
    Div(BinaryOpIr),
    /// Operation corresponding to:
    ///
    /// Float => [div scalar](burn_tensor::ops::FloatTensorOps::float_div_scalar).
    /// Int => [div scalar](burn_tensor::ops::IntTensorOps::int_div_scalar).
    DivScalar(ScalarOpIr<E>),
    /// Operation corresponding to:
    ///
    /// Float => [rem](burn_tensor::ops::FloatTensorOps::float_remainder).
    /// Int => [rem](burn_tensor::ops::IntTensorOps::int_remainder).
    Rem(BinaryOpIr),
    /// Operation corresponding to:
    ///
    /// Float => [rem scalar](burn_tensor::ops::FloatTensorOps::float_remainder_scalar).
    /// Int => [rem scalar](burn_tensor::ops::IntTensorOps::int_remainder_scalar).
    RemScalar(ScalarOpIr<E>),
    /// Operation corresponding to:
    ///
    /// Float => [mul](burn_tensor::ops::FloatTensorOps::float_mul).
    /// Int => [mul](burn_tensor::ops::IntTensorOps::int_mul).
    Mul(BinaryOpIr),
    /// Operation corresponding to:
    ///
    /// Float => [mul scalar](burn_tensor::ops::FloatTensorOps::float_mul_scalar).
    /// Int => [mul scalar](burn_tensor::ops::IntTensorOps::int_mul_scalar).
    MulScalar(ScalarOpIr<E>),
    /// Operation corresponding to:
    ///
    /// Float => [abs](burn_tensor::ops::FloatTensorOps::float_abs).
    /// Int => [abs](burn_tensor::ops::IntTensorOps::int_abs).
    Abs(UnaryOpIr),
    /// Operation corresponding to:
    ///
    /// Float => [ones](burn_tensor::ops::FloatTensorOps::float_ones).
    /// Int => [ones](burn_tensor::ops::IntTensorOps::int_ones).
    Ones(TensorIr),
    /// Operation corresponding to:
    ///
    /// Float => [zeros](burn_tensor::ops::FloatTensorOps::float_zeros).
    /// Int => [zeros](burn_tensor::ops::IntTensorOps::int_zeros).
    Zeros(TensorIr),
    /// Operation corresponding to:
    ///
    /// Float => [full](burn_tensor::ops::FloatTensorOps::float_full).
    /// Int => [full](burn_tensor::ops::IntTensorOps::int_full).
    Full((TensorIr, E)),
    /// Operation corresponding to:
    ///
    /// Float => [gather](burn_tensor::ops::FloatTensorOps::float_gather).
    /// Int => [gather](burn_tensor::ops::IntTensorOps::int_gather).
    Gather(GatherOpIr),
    /// Operation corresponding to:
    ///
    /// Float => [scatter](burn_tensor::ops::FloatTensorOps::float_scatter).
    /// Int => [scatter](burn_tensor::ops::IntTensorOps::int_scatter).
    Scatter(ScatterOpIr),
    /// Operation corresponding to:
    ///
    /// Float => [select](burn_tensor::ops::FloatTensorOps::float_select).
    /// Int => [select](burn_tensor::ops::IntTensorOps::int_select).
    Select(SelectOpIr),
    /// Operation corresponding to:
    ///
    /// Float => [select assign](burn_tensor::ops::FloatTensorOps::float_select_assign).
    /// Int => [select assign](burn_tensor::ops::IntTensorOps::int_select_assign).
    SelectAssign(SelectAssignOpIr),
    /// Operation corresponding to:
    ///
    /// Float => [mask where](burn_tensor::ops::FloatTensorOps::float_mask_where).
    /// Int => [mask where](burn_tensor::ops::IntTensorOps::int_mask_where).
    MaskWhere(MaskWhereOpIr),
    /// Operation corresponding to:
    ///
    /// Float => [mask fill](burn_tensor::ops::FloatTensorOps::float_mask_fill).
    /// Int => [mask fill](burn_tensor::ops::IntTensorOps::int_mask_fill).
    MaskFill(MaskFillOpIr<E>),
    /// Operation corresponding to:
    ///
    /// Float => [mean dim](burn_tensor::ops::FloatTensorOps::float_mean_dim).
    /// Int => [mean dim](burn_tensor::ops::IntTensorOps::int_mean_dim).
    MeanDim(ReduceDimOpIr),
    /// Operation corresponding to:
    ///
    /// Float => [mean](burn_tensor::ops::FloatTensorOps::float_mean).
    /// Int => [mean](burn_tensor::ops::IntTensorOps::int_mean).
    Mean(UnaryOpIr),
    /// Operation corresponding to:
    ///
    /// Float => [sum](burn_tensor::ops::FloatTensorOps::float_sum).
    /// Int => [sum](burn_tensor::ops::IntTensorOps::int_sum).
    Sum(UnaryOpIr),
    /// Operation corresponding to:
    ///
    /// Float => [sum dim](burn_tensor::ops::FloatTensorOps::float_sum_dim).
    /// Int => [sum dim](burn_tensor::ops::IntTensorOps::int_sum_dim).
    SumDim(ReduceDimOpIr),

    /// Operation corresponding to:
    ///
    /// Float => [prod](burn_tensor::ops::FloatTensorOps::float_prod).
    /// Int => [prod](burn_tensor::ops::IntTensorOps::int_prod).
    Prod(UnaryOpIr),

    /// Operation corresponding to:
    ///
    /// Float => [prod dim](burn_tensor::ops::FloatTensorOps::float_prod_dim).
    /// Int => [prod dim](burn_tensor::ops::IntTensorOps::int_prod_dim).
    ProdDim(ReduceDimOpIr),

    /// Operation corresponding to:
    ///
    /// Float => [equal elem](burn_tensor::ops::FloatTensorOps::float_equal_elem).
    /// Int => [equal elem](burn_tensor::ops::IntTensorOps::int_equal_elem).
    EqualElem(ScalarOpIr<E>),
    /// Operation corresponding to:
    ///
    /// Float => [greater](burn_tensor::ops::FloatTensorOps::float_greater).
    /// Int => [greater](burn_tensor::ops::IntTensorOps::int_greater).
    Greater(BinaryOpIr),
    /// Operation corresponding to:
    ///
    /// Float => [greater elem](burn_tensor::ops::FloatTensorOps::float_greater_elem).
    /// Int => [greater elem](burn_tensor::ops::IntTensorOps::int_greater_elem).
    GreaterElem(ScalarOpIr<E>),
    /// Operation corresponding to:
    ///
    /// Float => [greater equal](burn_tensor::ops::FloatTensorOps::float_greater_elem).
    /// Int => [greater elem](burn_tensor::ops::IntTensorOps::int_greater_elem).
    GreaterEqual(BinaryOpIr),
    /// Operation corresponding to:
    ///
    /// Float => [greater equal elem](burn_tensor::ops::FloatTensorOps::float_greater_equal_elem).
    /// Int => [greater equal elem](burn_tensor::ops::IntTensorOps::int_greater_equal_elem).
    GreaterEqualElem(ScalarOpIr<E>),
    /// Operation corresponding to:
    ///
    /// Float => [lower](burn_tensor::ops::FloatTensorOps::float_lower).
    /// Int => [lower](burn_tensor::ops::IntTensorOps::int_lower).
    Lower(BinaryOpIr),
    /// Operation corresponding to:
    ///
    /// Float => [lower elem](burn_tensor::ops::FloatTensorOps::float_lower_elem).
    /// Int => [lower elem](burn_tensor::ops::IntTensorOps::int_lower_elem).
    LowerElem(ScalarOpIr<E>),
    /// Operation corresponding to:
    ///
    /// Float => [lower equal](burn_tensor::ops::FloatTensorOps::float_lower_equal).
    /// Int => [lower equal](burn_tensor::ops::IntTensorOps::int_lower_equal).
    LowerEqual(BinaryOpIr),
    /// Operation corresponding to:
    ///
    /// Float => [lower equal elem](burn_tensor::ops::FloatTensorOps::float_lower_equal_elem).
    /// Int => [lower equal elem](burn_tensor::ops::IntTensorOps::int_lower_equal_elem).
    LowerEqualElem(ScalarOpIr<E>),
    /// Operation corresponding to:
    ///
    /// Float => [argmax](burn_tensor::ops::FloatTensorOps::float_argmax).
    /// Int => [argmax](burn_tensor::ops::IntTensorOps::int_argmax).
    ArgMax(ReduceDimOpIr),
    /// Operation corresponding to:
    ///
    /// Float => [argmin](burn_tensor::ops::FloatTensorOps::float_argmin).
    /// Int => [argmin](burn_tensor::ops::IntTensorOps::int_argmin).
    ArgMin(ReduceDimOpIr),
    /// Operation corresponding to:
    ///
    /// Float => [max](burn_tensor::ops::FloatTensorOps::float_max).
    /// Int => [max](burn_tensor::ops::IntTensorOps::int_max).
    Max(UnaryOpIr),
    /// Operation corresponding to:
    ///
    /// Float => [max dim with indices](burn_tensor::ops::FloatTensorOps::float_max_dim_with_indices).
    /// Int => [max dim with indices](burn_tensor::ops::IntTensorOps::int_max_dim_with_indices).
    MaxDimWithIndices(ReduceDimWithIndicesOpIr),
    /// Operation corresponding to:
    ///
    /// Float => [min dim with indices](burn_tensor::ops::FloatTensorOps::float_min_dim_with_indices).
    /// Int => [min dim with indices](burn_tensor::ops::IntTensorOps::int_min_dim_with_indices).
    MinDimWithIndices(ReduceDimWithIndicesOpIr),
    /// Operation corresponding to:
    ///
    /// Float => [min](burn_tensor::ops::FloatTensorOps::float_min).
    /// Int => [min](burn_tensor::ops::IntTensorOps::int_min).
    Min(UnaryOpIr),
    /// Operation corresponding to:
    ///
    /// Float => [max dim](burn_tensor::ops::FloatTensorOps::float_max_dim).
    /// Int => [max dim](burn_tensor::ops::IntTensorOps::int_max_dim).
    MaxDim(ReduceDimOpIr),
    /// Operation corresponding to:
    ///
    /// Float => [min dim](burn_tensor::ops::FloatTensorOps::float_min_dim).
    /// Int => [min dim](burn_tensor::ops::IntTensorOps::int_min_dim).
    MinDim(ReduceDimOpIr),
    /// Operation corresponding to:
    ///
    /// Float => [max_abs](burn_tensor::ops::FloatTensorOps::float_max_abs).
    /// Int => [max_abs](burn_tensor::ops::IntTensorOps::int_max_abs).
    MaxAbs(UnaryOpIr),
    /// Operation corresponding to:
    ///
    /// Float => [max_abs dim](burn_tensor::ops::FloatTensorOps::float_max_abs_dim).
    /// Int => [max_abs dim](burn_tensor::ops::IntTensorOps::int_max_abs_dim).
    MaxAbsDim(ReduceDimOpIr),
    /// Operation corresponding to:
    ///
    /// Float => [clamp](burn_tensor::ops::FloatTensorOps::float_clamp).
    /// Int => [clamp](burn_tensor::ops::IntTensorOps::int_clamp).
    Clamp(ClampOpIr<E>),
    /// Operation corresponding to:
    ///
    /// Int => [random](burn_tensor::ops::IntTensorOps::int_random).
    IntRandom(RandomOpIr),
    /// Operation corresponding to:
    ///
    /// Float => [powf](burn_tensor::ops::FloatTensorOps::float_powf).
    /// Int => [powf](burn_tensor::ops::IntTensorOps::int_powf).
    Powf(BinaryOpIr),
}

/// Operation intermediate representation specific to an int tensor.
#[derive(Clone, Debug, Hash, PartialEq, Serialize, Deserialize)]
pub enum IntOperationIr {
    /// Operation corresponding to [into float](burn_tensor::ops::IntTensorOps::int_into_float).
    IntoFloat(UnaryOpIr),
    /// Operation corresponding to:
    ///
    /// Int => [bitwise and](burn_tensor::ops::IntTensorOps::bitwise_and).
    BitwiseAnd(BinaryOpIr),
    /// Operation corresponding to:
    ///
    /// Int => [bitwise and scalar](burn_tensor::ops::IntTensorOps::bitwise_and_scalar).
    BitwiseAndScalar(ScalarOpIr<i32>),
    /// Operation corresponding to:
    ///
    /// Int => [bitwise or](burn_tensor::ops::IntTensorOps::bitwise_or).
    BitwiseOr(BinaryOpIr),
    /// Operation corresponding to:
    ///
    /// Int => [bitwise or scalar](burn_tensor::ops::IntTensorOps::bitwise_or_scalar).
    BitwiseOrScalar(ScalarOpIr<i32>),
    /// Operation corresponding to:
    ///
    /// Int => [bitwise xor](burn_tensor::ops::IntTensorOps::bitwise_xor).
    BitwiseXor(BinaryOpIr),
    /// Operation corresponding to:
    ///
    /// Int => [bitwise xor scalar](burn_tensor::ops::IntTensorOps::bitwise_xor_scalar).
    BitwiseXorScalar(ScalarOpIr<i32>),
    /// Operation corresponding to:
    ///
    /// Int => [bitwise not](burn_tensor::ops::IntTensorOps::bitwise_not).
    BitwiseNot(UnaryOpIr),
    /// Operation corresponding to:
    ///
    /// Int => [bitwise left shift](burn_tensor::ops::IntTensorOps::bitwise_left_shift).
    BitwiseLeftShift(BinaryOpIr),
    /// Operation corresponding to:
    ///
    /// Int => [bitwise left shift scalar](burn_tensor::ops::IntTensorOps::bitwise_left_shift_scalar).
    BitwiseLeftShiftScalar(ScalarOpIr<i32>),
    /// Operation corresponding to:
    ///
    /// Int => [bitwise right shift](burn_tensor::ops::IntTensorOps::bitwise_right_shift).
    BitwiseRightShift(BinaryOpIr),
    /// Operation corresponding to:
    ///
    /// Int => [bitwise right shift scalar](burn_tensor::ops::IntTensorOps::bitwise_right_shift_scalar).
    BitwiseRightShiftScalar(ScalarOpIr<i32>),
}

/// Operation intermediate representation specific to a bool tensor.
#[derive(Clone, Debug, Hash, PartialEq, Serialize, Deserialize)]
pub enum BoolOperationIr {
    /// Operation corresponding to [into float](burn_tensor::ops::BoolTensorOps::bool_into_float).
    IntoFloat(UnaryOpIr),
    /// Operation corresponding to [into int](burn_tensor::ops::BoolTensorOps::bool_into_int).
    IntoInt(UnaryOpIr),
    /// Operation corresponding to [not](burn_tensor::ops::BoolTensorOps::bool_not).
    Not(UnaryOpIr),
    /// Operation corresponding to [and](burn_tensor::ops::BoolTensorOps::bool_and).
    And(BinaryOpIr),
    /// Operation corresponding to [or](burn_tensor::ops::BoolTensorOps::bool_or).
    Or(BinaryOpIr),
}

/// Swap dim operation intermediate representation.
#[derive(Clone, Debug, Hash, PartialEq, Serialize, Deserialize)]
pub struct SwapDimsOpIr {
    /// Input tensor intermediate representation.
    pub input: TensorIr,
    /// Output tensor intermediate representation.
    pub out: TensorIr,
    /// The first dim to swap.
    pub dim1: usize,
    /// The second dim to swap.
    pub dim2: usize,
}

/// Permute operation intermediate representation.
#[derive(Clone, Debug, Hash, PartialEq, Serialize, Deserialize)]
pub struct PermuteOpIr {
    /// Input tensor intermediate representation.
    pub input: TensorIr,
    /// Output tensor intermediate representation.
    pub out: TensorIr,
    /// The new order of the dimensions.
    pub axes: Vec<usize>,
}

/// Expand operation intermediate representation.
#[derive(Clone, Debug, Hash, PartialEq, Serialize, Deserialize)]
pub struct ExpandOpIr {
    /// Input tensor intermediate representation.
    pub input: TensorIr,
    /// Output tensor intermediate representation.
    pub out: TensorIr,
    /// The new shape.
    pub shape: Vec<usize>,
}

/// Flip operation intermediate representation.
#[derive(Clone, Debug, Hash, PartialEq, Serialize, Deserialize)]
pub struct FlipOpIr {
    /// Input tensor intermediate representation.
    pub input: TensorIr,
    /// Output tensor intermediate representation.
    pub out: TensorIr,
    /// The dimensions to flip.
    pub axes: Vec<usize>,
}

#[derive(Clone, Debug, PartialEq, Serialize, Deserialize)]
#[allow(missing_docs)]
pub struct RandomOpIr {
    pub out: TensorIr,
    pub distribution: Distribution,
}

#[derive(Clone, Debug, PartialEq, Serialize, Deserialize)]
/// Declares a tensor has been initialized.
///
/// It is necessary to register for proper orphan detection and avoid memory leak.
pub struct InitOperationIr {
    /// The initialized tensor.
    pub out: TensorIr,
}

#[derive(Clone, Debug, Hash, PartialEq, Serialize, Deserialize)]
#[allow(missing_docs)]
pub struct BinaryOpIr {
    pub lhs: TensorIr,
    pub rhs: TensorIr,
    pub out: TensorIr,
}

#[derive(Clone, Debug, Hash, PartialEq, Serialize, Deserialize)]
#[allow(missing_docs)]
pub struct UnaryOpIr {
    pub input: TensorIr,
    pub out: TensorIr,
}

#[derive(Clone, Debug, PartialEq, Serialize, Deserialize)]
#[allow(missing_docs)]
pub struct ScalarOpIr<E> {
    pub lhs: TensorIr,
    // TODO: Make that an enum with `Value` and `Id` variants for relative/global
    // conversion.
    pub rhs: E,
    pub out: TensorIr,
}

#[derive(Clone, Debug, PartialEq, Serialize, Deserialize, Hash)]
#[allow(missing_docs)]
pub struct ReduceDimOpIr {
    pub input: TensorIr,
    pub out: TensorIr,
    pub axis: usize,
}

#[derive(Clone, Debug, Hash, PartialEq, Serialize, Deserialize)]
#[allow(missing_docs)]
pub struct GatherOpIr {
    pub tensor: TensorIr,
    pub dim: usize,
    pub indices: TensorIr,
    pub out: TensorIr,
}

#[derive(Clone, Debug, Hash, PartialEq, Serialize, Deserialize)]
#[allow(missing_docs)]
pub struct ScatterOpIr {
    pub tensor: TensorIr,
    pub dim: usize,
    pub indices: TensorIr,
    pub value: TensorIr,
    pub out: TensorIr,
}

#[derive(Clone, Debug, Hash, PartialEq, Serialize, Deserialize)]
#[allow(missing_docs)]
pub struct SelectOpIr {
    pub tensor: TensorIr,
    pub dim: usize,
    pub indices: TensorIr,
    pub out: TensorIr,
}

#[derive(Clone, Debug, Hash, PartialEq, Serialize, Deserialize)]
#[allow(missing_docs)]
pub struct SelectAssignOpIr {
    pub tensor: TensorIr,
    pub dim: usize,
    pub indices: TensorIr,
    pub value: TensorIr,
    pub out: TensorIr,
}

#[derive(Clone, Debug, Hash, PartialEq, Serialize, Deserialize)]
#[allow(missing_docs)]
pub struct SliceOpIr {
    pub tensor: TensorIr,
    pub ranges: Vec<Range<usize>>,
    pub out: TensorIr,
}

#[derive(Clone, Debug, Hash, PartialEq, Serialize, Deserialize)]
#[allow(missing_docs)]
pub struct SliceAssignOpIr {
    pub tensor: TensorIr,
    pub ranges: Vec<Range<usize>>,
    pub value: TensorIr,
    pub out: TensorIr,
}

#[derive(Clone, Debug, Hash, PartialEq, Serialize, Deserialize)]
#[allow(missing_docs)]
pub struct MaskWhereOpIr {
    pub tensor: TensorIr,
    pub mask: TensorIr,
    pub value: TensorIr,
    pub out: TensorIr,
}

#[derive(Clone, Debug, PartialEq, Serialize, Deserialize)]
#[allow(missing_docs)]
pub struct MaskFillOpIr<E> {
    pub tensor: TensorIr,
    pub mask: TensorIr,
    pub value: E,
    pub out: TensorIr,
}

#[derive(Clone, Debug, PartialEq, Serialize, Deserialize)]
#[allow(missing_docs)]
pub struct ClampOpIr<E> {
    pub tensor: TensorIr,
    pub min: E,
    pub max: E,
    pub out: TensorIr,
}

#[derive(Clone, Debug, Hash, PartialEq, Serialize, Deserialize)]
#[allow(missing_docs)]
pub struct RepeatDimOpIr {
    pub tensor: TensorIr,
    pub dim: usize,
    pub times: usize,
    pub out: TensorIr,
}

#[derive(Clone, Debug, Hash, PartialEq, Serialize, Deserialize)]
#[allow(missing_docs)]
pub struct CatOpIr {
    pub tensors: Vec<TensorIr>,
    pub dim: usize,
    pub out: TensorIr,
}

#[derive(Clone, Debug, Hash, PartialEq, Serialize, Deserialize)]
#[allow(missing_docs)]
pub struct ReduceDimWithIndicesOpIr {
    pub tensor: TensorIr,
    pub dim: usize,
    pub out: TensorIr,
    pub out_indices: TensorIr,
}

#[derive(Clone, Debug, Hash, PartialEq, Serialize, Deserialize)]
#[allow(missing_docs)]
pub struct EmbeddingOpIr {
    pub weights: TensorIr,
    pub indices: TensorIr,
    pub out: TensorIr,
}

#[derive(Clone, Debug, Hash, PartialEq, Serialize, Deserialize)]
#[allow(missing_docs)]
pub struct EmbeddingBackwardOpIr {
    pub weights: TensorIr,
    pub out_grad: TensorIr,
    pub indices: TensorIr,
    pub out: TensorIr,
}

#[derive(Clone, Debug, Hash, PartialEq, Serialize, Deserialize)]
#[allow(missing_docs)]
pub struct Conv1dOpIr {
    pub x: TensorIr,
    pub weight: TensorIr,
    pub bias: Option<TensorIr>,
    pub options: Conv1dOptionsIr,
    pub out: TensorIr,
}

#[derive(Clone, Debug, Hash, PartialEq, Serialize, Deserialize)]
#[allow(missing_docs)]
pub struct Conv2dOpIr {
    pub x: TensorIr,
    pub weight: TensorIr,
    pub bias: Option<TensorIr>,
    pub options: Conv2dOptionsIr,
    pub out: TensorIr,
}

#[derive(Clone, Debug, Hash, PartialEq, Serialize, Deserialize)]
#[allow(missing_docs)]
pub struct DeformConv2dOpIr {
    pub x: TensorIr,
    pub offset: TensorIr,
    pub weight: TensorIr,
    pub mask: Option<TensorIr>,
    pub bias: Option<TensorIr>,
    pub options: DeformableConv2dOptionsIr,
    pub out: TensorIr,
}

#[derive(Clone, Debug, Hash, PartialEq, Serialize, Deserialize)]
#[allow(missing_docs)]
pub struct DeformConv2dBackwardOpIr {
    pub x: TensorIr,
    pub offset: TensorIr,
    pub weight: TensorIr,
    pub mask: Option<TensorIr>,
    pub bias: Option<TensorIr>,
    pub out_grad: TensorIr,
    pub options: DeformableConv2dOptionsIr,
    pub input_grad: TensorIr,
    pub offset_grad: TensorIr,
    pub weight_grad: TensorIr,
    pub mask_grad: Option<TensorIr>,
    pub bias_grad: Option<TensorIr>,
}

#[derive(Clone, Debug, Hash, PartialEq, Serialize, Deserialize)]
#[allow(missing_docs)]
pub struct Conv3dOpIr {
    pub x: TensorIr,
    pub weight: TensorIr,
    pub bias: Option<TensorIr>,
    pub options: Conv3dOptionsIr,
    pub out: TensorIr,
}

#[derive(Clone, Debug, Hash, PartialEq, Serialize, Deserialize)]
#[allow(missing_docs)]
pub struct ConvTranspose1dOpIr {
    pub x: TensorIr,
    pub weight: TensorIr,
    pub bias: Option<TensorIr>,
    pub options: ConvTranspose1dOptionsIr,
    pub out: TensorIr,
}

#[derive(Clone, Debug, Hash, PartialEq, Serialize, Deserialize)]
#[allow(missing_docs)]
pub struct ConvTranspose2dOpIr {
    pub x: TensorIr,
    pub weight: TensorIr,
    pub bias: Option<TensorIr>,
    pub options: ConvTranspose2dOptionsIr,
    pub out: TensorIr,
}

#[derive(Clone, Debug, Hash, PartialEq, Serialize, Deserialize)]
#[allow(missing_docs)]
pub struct ConvTranspose3dOpIr {
    pub x: TensorIr,
    pub weight: TensorIr,
    pub bias: Option<TensorIr>,
    pub options: ConvTranspose3dOptionsIr,
    pub out: TensorIr,
}

#[derive(Clone, Debug, Hash, PartialEq, Serialize, Deserialize)]
#[allow(missing_docs)]
pub struct Conv1dOptionsIr {
    pub stride: [usize; 1],
    pub padding: [usize; 1],
    pub dilation: [usize; 1],
    pub groups: usize,
}

#[derive(Clone, Debug, Hash, PartialEq, Serialize, Deserialize)]
#[allow(missing_docs)]
pub struct Conv2dOptionsIr {
    pub stride: [usize; 2],
    pub padding: [usize; 2],
    pub dilation: [usize; 2],
    pub groups: usize,
}

#[derive(Clone, Debug, Hash, PartialEq, Serialize, Deserialize)]
#[allow(missing_docs)]
pub struct DeformableConv2dOptionsIr {
    pub stride: [usize; 2],
    pub padding: [usize; 2],
    pub dilation: [usize; 2],
    pub weight_groups: usize,
    pub offset_groups: usize,
}

#[derive(Clone, Debug, Hash, PartialEq, Serialize, Deserialize)]
#[allow(missing_docs)]
pub struct Conv3dOptionsIr {
    pub stride: [usize; 3],
    pub padding: [usize; 3],
    pub dilation: [usize; 3],
    pub groups: usize,
}

#[derive(Clone, Debug, Hash, PartialEq, Serialize, Deserialize)]
#[allow(missing_docs)]
pub struct ConvTranspose1dOptionsIr {
    pub stride: [usize; 1],
    pub padding: [usize; 1],
    pub padding_out: [usize; 1],
    pub dilation: [usize; 1],
    pub groups: usize,
}

#[derive(Clone, Debug, Hash, PartialEq, Serialize, Deserialize)]
#[allow(missing_docs)]
pub struct ConvTranspose2dOptionsIr {
    pub stride: [usize; 2],
    pub padding: [usize; 2],
    pub padding_out: [usize; 2],
    pub dilation: [usize; 2],
    pub groups: usize,
}

#[derive(Clone, Debug, Hash, PartialEq, Serialize, Deserialize)]
#[allow(missing_docs)]
pub struct ConvTranspose3dOptionsIr {
    pub stride: [usize; 3],
    pub padding: [usize; 3],
    pub padding_out: [usize; 3],
    pub dilation: [usize; 3],
    pub groups: usize,
}

/// Quantization parameters intermediate representation.
#[derive(Debug, Clone, Hash, PartialEq, Eq, Serialize, Deserialize)]
pub struct QuantizationParametersIr {
    /// The scaling factor.
    pub scale: TensorIr,
    /// The zero-point offset.
    pub offset: Option<TensorIr>,
}

#[derive(Clone, Debug, Hash, PartialEq, Serialize, Deserialize)]
#[allow(missing_docs)]
pub struct QuantizeOpIr {
    pub tensor: TensorIr,
    pub qparams: QuantizationParametersIr,
    pub scheme: QuantScheme,
    pub out: TensorIr,
}

#[derive(Clone, Debug, Hash, PartialEq, Serialize, Deserialize)]
#[allow(missing_docs)]
pub struct DequantizeOpIr {
    pub input: TensorIr,
    pub out: TensorIr,
}

impl From<ConvOptions<1>> for Conv1dOptionsIr {
    fn from(value: ConvOptions<1>) -> Self {
        Self {
            stride: value.stride,
            padding: value.padding,
            dilation: value.dilation,
            groups: value.groups,
        }
    }
}

impl From<ConvOptions<2>> for Conv2dOptionsIr {
    fn from(value: ConvOptions<2>) -> Self {
        Self {
            stride: value.stride,
            padding: value.padding,
            dilation: value.dilation,
            groups: value.groups,
        }
    }
}

impl From<ConvOptions<3>> for Conv3dOptionsIr {
    fn from(value: ConvOptions<3>) -> Self {
        Self {
            stride: value.stride,
            padding: value.padding,
            dilation: value.dilation,
            groups: value.groups,
        }
    }
}

impl From<DeformConvOptions<2>> for DeformableConv2dOptionsIr {
    fn from(value: DeformConvOptions<2>) -> Self {
        Self {
            stride: value.stride,
            padding: value.padding,
            dilation: value.dilation,
            weight_groups: value.weight_groups,
            offset_groups: value.offset_groups,
        }
    }
}

impl From<ConvTransposeOptions<1>> for ConvTranspose1dOptionsIr {
    fn from(value: ConvTransposeOptions<1>) -> Self {
        Self {
            stride: value.stride,
            padding: value.padding,
            padding_out: value.padding_out,
            dilation: value.dilation,
            groups: value.groups,
        }
    }
}

impl From<ConvTransposeOptions<2>> for ConvTranspose2dOptionsIr {
    fn from(value: ConvTransposeOptions<2>) -> Self {
        Self {
            stride: value.stride,
            padding: value.padding,
            padding_out: value.padding_out,
            dilation: value.dilation,
            groups: value.groups,
        }
    }
}

impl From<ConvTransposeOptions<3>> for ConvTranspose3dOptionsIr {
    fn from(value: ConvTransposeOptions<3>) -> Self {
        Self {
            stride: value.stride,
            padding: value.padding,
            padding_out: value.padding_out,
            dilation: value.dilation,
            groups: value.groups,
        }
    }
}

impl From<Conv1dOptionsIr> for ConvOptions<1> {
    fn from(val: Conv1dOptionsIr) -> Self {
        ConvOptions {
            stride: val.stride,
            padding: val.padding,
            dilation: val.dilation,
            groups: val.groups,
        }
    }
}

impl From<Conv2dOptionsIr> for ConvOptions<2> {
    fn from(val: Conv2dOptionsIr) -> Self {
        ConvOptions {
            stride: val.stride,
            padding: val.padding,
            dilation: val.dilation,
            groups: val.groups,
        }
    }
}

impl From<Conv3dOptionsIr> for ConvOptions<3> {
    fn from(val: Conv3dOptionsIr) -> Self {
        ConvOptions {
            stride: val.stride,
            padding: val.padding,
            dilation: val.dilation,
            groups: val.groups,
        }
    }
}

impl From<DeformableConv2dOptionsIr> for DeformConvOptions<2> {
    fn from(value: DeformableConv2dOptionsIr) -> Self {
        DeformConvOptions {
            stride: value.stride,
            padding: value.padding,
            dilation: value.dilation,
            weight_groups: value.weight_groups,
            offset_groups: value.offset_groups,
        }
    }
}

impl From<ConvTranspose1dOptionsIr> for ConvTransposeOptions<1> {
    fn from(val: ConvTranspose1dOptionsIr) -> Self {
        ConvTransposeOptions {
            stride: val.stride,
            padding: val.padding,
            padding_out: val.padding_out,
            dilation: val.dilation,
            groups: val.groups,
        }
    }
}

impl From<ConvTranspose2dOptionsIr> for ConvTransposeOptions<2> {
    fn from(val: ConvTranspose2dOptionsIr) -> Self {
        ConvTransposeOptions {
            stride: val.stride,
            padding: val.padding,
            padding_out: val.padding_out,
            dilation: val.dilation,
            groups: val.groups,
        }
    }
}

impl From<ConvTranspose3dOptionsIr> for ConvTransposeOptions<3> {
    fn from(val: ConvTranspose3dOptionsIr) -> Self {
        ConvTransposeOptions {
            stride: val.stride,
            padding: val.padding,
            padding_out: val.padding_out,
            dilation: val.dilation,
            groups: val.groups,
        }
    }
}

#[derive(Clone, Debug, Hash, PartialEq, Serialize, Deserialize)]
#[allow(missing_docs)]
pub struct AvgPool1dOpIr {
    pub x: TensorIr,
    pub kernel_size: usize,
    pub stride: usize,
    pub padding: usize,
    pub count_include_pad: bool,
    pub out: TensorIr,
}

#[derive(Clone, Debug, Hash, PartialEq, Serialize, Deserialize)]
#[allow(missing_docs)]
pub struct AvgPool2dOpIr {
    pub x: TensorIr,
    pub kernel_size: [usize; 2],
    pub stride: [usize; 2],
    pub padding: [usize; 2],
    pub count_include_pad: bool,
    pub out: TensorIr,
}

#[derive(Clone, Debug, Hash, PartialEq, Serialize, Deserialize)]
#[allow(missing_docs)]
pub struct AvgPool1dBackwardOpIr {
    pub x: TensorIr,
    pub grad: TensorIr,
    pub kernel_size: usize,
    pub stride: usize,
    pub padding: usize,
    pub count_include_pad: bool,
    pub out: TensorIr,
}

#[derive(Clone, Debug, Hash, PartialEq, Serialize, Deserialize)]
#[allow(missing_docs)]
pub struct AvgPool2dBackwardOpIr {
    pub x: TensorIr,
    pub grad: TensorIr,
    pub kernel_size: [usize; 2],
    pub stride: [usize; 2],
    pub padding: [usize; 2],
    pub count_include_pad: bool,
    pub out: TensorIr,
}

#[derive(Clone, Debug, Hash, PartialEq, Serialize, Deserialize)]
#[allow(missing_docs)]
pub struct AdaptiveAvgPool1dOpIr {
    pub x: TensorIr,
    pub output_size: usize,
    pub out: TensorIr,
}

#[derive(Clone, Debug, Hash, PartialEq, Serialize, Deserialize)]
#[allow(missing_docs)]
pub struct AdaptiveAvgPool2dOpIr {
    pub x: TensorIr,
    pub output_size: [usize; 2],
    pub out: TensorIr,
}

#[derive(Clone, Debug, Hash, PartialEq, Serialize, Deserialize)]
#[allow(missing_docs)]
pub struct AdaptiveAvgPool1dBackwardOpIr {
    pub x: TensorIr,
    pub grad: TensorIr,
    pub out: TensorIr,
}

#[derive(Clone, Debug, Hash, PartialEq, Serialize, Deserialize)]
#[allow(missing_docs)]
pub struct AdaptiveAvgPool2dBackwardOpIr {
    pub x: TensorIr,
    pub grad: TensorIr,
    pub out: TensorIr,
}

#[derive(Clone, Debug, Hash, PartialEq, Serialize, Deserialize)]
#[allow(missing_docs)]
pub struct MaxPool1dOpIr {
    pub x: TensorIr,
    pub kernel_size: usize,
    pub stride: usize,
    pub padding: usize,
    pub dilation: usize,
    pub out: TensorIr,
}

#[derive(Clone, Debug, Hash, PartialEq, Serialize, Deserialize)]
#[allow(missing_docs)]
pub struct MaxPool1dWithIndicesOpIr {
    pub x: TensorIr,
    pub kernel_size: usize,
    pub stride: usize,
    pub padding: usize,
    pub dilation: usize,
    pub out: TensorIr,
    pub out_indices: TensorIr,
}

#[derive(Clone, Debug, Hash, PartialEq, Serialize, Deserialize)]
#[allow(missing_docs)]
pub struct MaxPool1dWithIndicesBackwardOpIr {
    pub x: TensorIr,
    pub grad: TensorIr,
    pub indices: TensorIr,
    pub kernel_size: usize,
    pub stride: usize,
    pub padding: usize,
    pub dilation: usize,
    pub out: TensorIr,
}

#[derive(Clone, Debug, Hash, PartialEq, Serialize, Deserialize)]
#[allow(missing_docs)]
pub struct MaxPool2dOpIr {
    pub x: TensorIr,
    pub kernel_size: [usize; 2],
    pub stride: [usize; 2],
    pub padding: [usize; 2],
    pub dilation: [usize; 2],
    pub out: TensorIr,
}

#[allow(missing_docs)]
#[derive(Clone, Debug, Hash, PartialEq, Serialize, Deserialize)]
pub struct MaxPool2dWithIndicesOpIr {
    pub x: TensorIr,
    pub kernel_size: [usize; 2],
    pub stride: [usize; 2],
    pub padding: [usize; 2],
    pub dilation: [usize; 2],
    pub out: TensorIr,
    pub out_indices: TensorIr,
}

#[derive(Clone, Debug, Hash, PartialEq, Serialize, Deserialize)]
#[allow(missing_docs)]
pub struct MaxPool2dWithIndicesBackwardOpIr {
    pub x: TensorIr,
    pub grad: TensorIr,
    pub indices: TensorIr,
    pub kernel_size: [usize; 2],
    pub stride: [usize; 2],
    pub padding: [usize; 2],
    pub dilation: [usize; 2],
    pub out: TensorIr,
}

#[derive(Clone, Debug, Hash, PartialEq, Serialize, Deserialize)]
#[allow(missing_docs)]
pub enum InterpolateModeIr {
    Nearest,
    Bilinear,
    Bicubic,
}

#[derive(Clone, Debug, Hash, PartialEq, Serialize, Deserialize)]
#[allow(missing_docs)]
pub struct InterpolateOptionsIr {
    pub mode: InterpolateModeIr,
}

#[derive(Clone, Debug, Hash, PartialEq, Serialize, Deserialize)]
#[allow(missing_docs)]
pub struct InterpolateOpIr {
    pub x: TensorIr,
    pub output_size: [usize; 2],
    pub options: InterpolateOptionsIr,
    pub out: TensorIr,
}

impl From<InterpolateModeIr> for InterpolateMode {
    fn from(val: InterpolateModeIr) -> Self {
        match val {
            InterpolateModeIr::Nearest => Self::Nearest,
            InterpolateModeIr::Bilinear => Self::Bilinear,
            InterpolateModeIr::Bicubic => Self::Bicubic,
        }
    }
}

impl From<InterpolateOptionsIr> for InterpolateOptions {
    fn from(val: InterpolateOptionsIr) -> Self {
        Self {
            mode: val.mode.into(),
        }
    }
}

impl From<InterpolateMode> for InterpolateModeIr {
    fn from(val: InterpolateMode) -> Self {
        match val {
            InterpolateMode::Nearest => Self::Nearest,
            InterpolateMode::Bilinear => Self::Bilinear,
            InterpolateMode::Bicubic => Self::Bicubic,
        }
    }
}

impl From<InterpolateOptions> for InterpolateOptionsIr {
    fn from(val: InterpolateOptions) -> Self {
        Self {
            mode: val.mode.into(),
        }
    }
}

#[derive(Clone, Debug, Hash, PartialEq, Serialize, Deserialize)]
#[allow(missing_docs)]
pub struct InterpolateBackwardOpIr {
    pub x: TensorIr,
    pub grad: TensorIr,
    pub output_size: [usize; 2],
    pub options: InterpolateOptionsIr,
    pub out: TensorIr,
}

impl OperationIr {
<<<<<<< HEAD
    /// Get all [tensor](TensorIr) involved with the current operation.
=======
    /// Get the nodes of the current optimization.
>>>>>>> fb6be2be
    pub fn nodes(&self) -> Vec<&TensorIr> {
        match self {
            OperationIr::BaseFloat(repr) => repr.nodes(),
            OperationIr::BaseInt(repr) => repr.nodes(),
            OperationIr::BaseBool(repr) => repr.nodes(),
            OperationIr::NumericFloat(_dtype, repr) => repr.nodes(),
            OperationIr::NumericInt(_dtype, repr) => repr.nodes(),
            OperationIr::Bool(repr) => repr.nodes(),
            OperationIr::Int(repr) => repr.nodes(),
            OperationIr::Float(_dtype, repr) => repr.nodes(),
            OperationIr::Module(repr) => repr.nodes(),
            OperationIr::Init(repr) => repr.nodes(),
            OperationIr::Custom(repr) => repr.nodes(),
            OperationIr::Drop(repr) => vec![repr],
        }
    }

    /// Set all nodes that are [read write](super::TensorStatus::ReadWrite) to
    /// [read only](super::TensorStatus::ReadOnly).
    ///
    /// Returns the tensor that were updated with their original representation.
    pub fn readonly(&mut self) -> Vec<TensorIr> {
        match self {
            OperationIr::BaseFloat(repr) => repr.readonly(),
            OperationIr::BaseInt(repr) => repr.readonly(),
            OperationIr::BaseBool(repr) => repr.readonly(),
            OperationIr::NumericFloat(_dtype, repr) => repr.readonly(),
            OperationIr::NumericInt(_dtype, repr) => repr.readonly(),
            OperationIr::Bool(repr) => repr.readonly(),
            OperationIr::Int(repr) => repr.readonly(),
            OperationIr::Float(_dtype, repr) => repr.readonly(),
            OperationIr::Module(repr) => repr.readonly(),
            OperationIr::Init(_) => Vec::new(),
            OperationIr::Custom(repr) => {
                let mut output = Vec::new();

                for input in repr.inputs.iter_mut() {
                    input.readonly(&mut output);
                }

                output
            }
        }
    }
}

impl BaseOperationIr {
    fn nodes(&self) -> Vec<&TensorIr> {
        match self {
            BaseOperationIr::ToDevice(repr) => vec![repr],
            BaseOperationIr::Reshape(repr) => {
                vec![&repr.input, &repr.out]
            }
            BaseOperationIr::SwapDims(repr) => {
                vec![&repr.input, &repr.out]
            }
            BaseOperationIr::Permute(repr) => {
                vec![&repr.input, &repr.out]
            }

            BaseOperationIr::Expand(repr) => {
                vec![&repr.input, &repr.out]
            }

            BaseOperationIr::Flip(repr) => {
                vec![&repr.input, &repr.out]
            }
            BaseOperationIr::Slice(repr) => {
                vec![&repr.tensor, &repr.out]
            }
            BaseOperationIr::SliceAssign(repr) => {
                vec![&repr.tensor, &repr.value, &repr.out]
            }
            BaseOperationIr::Equal(repr) => {
                vec![&repr.lhs, &repr.rhs, &repr.out]
            }
            BaseOperationIr::RepeatDim(repr) => {
                vec![&repr.tensor, &repr.out]
            }
            BaseOperationIr::Cat(repr) => {
                let mut tensors: Vec<_> = repr.tensors.iter().collect();
                tensors.push(&repr.out);
                tensors
            }
            BaseOperationIr::Cast(repr) => vec![&repr.input, &repr.out],
            BaseOperationIr::Empty(repr) => vec![repr],
        }
    }

    fn readonly(&mut self) -> Vec<TensorIr> {
        let mut output = Vec::new();

        match self {
            BaseOperationIr::ToDevice(repr) => {
                repr.readonly(&mut output);
            }
            BaseOperationIr::Reshape(repr) => {
                repr.input.readonly(&mut output);
            }
            BaseOperationIr::SwapDims(repr) => {
                repr.input.readonly(&mut output);
            }
            BaseOperationIr::Permute(repr) => {
                repr.input.readonly(&mut output);
            }

            BaseOperationIr::Expand(repr) => {
                repr.input.readonly(&mut output);
            }

            BaseOperationIr::Flip(repr) => {
                repr.input.readonly(&mut output);
            }
            BaseOperationIr::Slice(repr) => {
                repr.tensor.readonly(&mut output);
            }
            BaseOperationIr::SliceAssign(repr) => {
                repr.tensor.readonly(&mut output);
                repr.value.readonly(&mut output);
            }
            BaseOperationIr::Equal(repr) => {
                repr.lhs.readonly(&mut output);
                repr.rhs.readonly(&mut output);
            }
            BaseOperationIr::RepeatDim(repr) => {
                repr.tensor.readonly(&mut output);
            }
            BaseOperationIr::Cat(repr) => {
                for t in repr.tensors.iter_mut() {
                    t.readonly(&mut output);
                }
            }
            BaseOperationIr::Cast(repr) => {
                repr.input.readonly(&mut output);
            }
            BaseOperationIr::Empty(_) => {}
        };

        output
    }
}

impl<E: Element> NumericOperationIr<E> {
    fn nodes(&self) -> Vec<&TensorIr> {
        match self {
            NumericOperationIr::Add(repr) => {
                vec![&repr.lhs, &repr.rhs, &repr.out]
            }
            NumericOperationIr::AddScalar(repr) => {
                vec![&repr.lhs, &repr.out]
            }
            NumericOperationIr::Sub(repr) => {
                vec![&repr.lhs, &repr.rhs, &repr.out]
            }
            NumericOperationIr::SubScalar(repr) => {
                vec![&repr.lhs, &repr.out]
            }
            NumericOperationIr::Mul(repr) => {
                vec![&repr.lhs, &repr.rhs, &repr.out]
            }
            NumericOperationIr::MulScalar(repr) => {
                vec![&repr.lhs, &repr.out]
            }
            NumericOperationIr::Div(repr) => {
                vec![&repr.lhs, &repr.rhs, &repr.out]
            }
            NumericOperationIr::DivScalar(repr) => {
                vec![&repr.lhs, &repr.out]
            }
            NumericOperationIr::Rem(repr) => {
                vec![&repr.lhs, &repr.rhs, &repr.out]
            }
            NumericOperationIr::RemScalar(repr) => {
                vec![&repr.lhs, &repr.out]
            }
            NumericOperationIr::Ones(repr) => vec![repr],
            NumericOperationIr::Gather(repr) => {
                vec![&repr.tensor, &repr.indices, &repr.out]
            }
            NumericOperationIr::Scatter(repr) => {
                vec![&repr.tensor, &repr.indices, &repr.value, &repr.out]
            }
            NumericOperationIr::Select(repr) => {
                vec![&repr.tensor, &repr.indices, &repr.out]
            }
            NumericOperationIr::SelectAssign(repr) => {
                vec![&repr.tensor, &repr.indices, &repr.value, &repr.out]
            }
            NumericOperationIr::MaskWhere(repr) => {
                vec![&repr.tensor, &repr.mask, &repr.value, &repr.out]
            }
            NumericOperationIr::MaskFill(repr) => {
                vec![&repr.tensor, &repr.mask, &repr.out]
            }
            NumericOperationIr::EqualElem(repr) => {
                vec![&repr.lhs, &repr.out]
            }
            NumericOperationIr::GreaterElem(repr) => {
                vec![&repr.lhs, &repr.out]
            }
            NumericOperationIr::GreaterEqualElem(repr) => {
                vec![&repr.lhs, &repr.out]
            }
            NumericOperationIr::LowerElem(repr) => {
                vec![&repr.lhs, &repr.out]
            }
            NumericOperationIr::LowerEqualElem(repr) => {
                vec![&repr.lhs, &repr.out]
            }
            NumericOperationIr::Greater(repr) => {
                vec![&repr.lhs, &repr.rhs, &repr.out]
            }
            NumericOperationIr::GreaterEqual(repr) => {
                vec![&repr.lhs, &repr.rhs, &repr.out]
            }
            NumericOperationIr::Lower(repr) => {
                vec![&repr.lhs, &repr.rhs, &repr.out]
            }
            NumericOperationIr::LowerEqual(repr) => {
                vec![&repr.lhs, &repr.rhs, &repr.out]
            }
            NumericOperationIr::ArgMax(repr) => {
                vec![&repr.input, &repr.out]
            }
            NumericOperationIr::ArgMin(repr) => {
                vec![&repr.input, &repr.out]
            }
            NumericOperationIr::Clamp(repr) => {
                vec![&repr.tensor, &repr.out]
            }
            NumericOperationIr::Abs(repr) => {
                vec![&repr.input, &repr.out]
            }
            NumericOperationIr::Zeros(repr) => vec![repr],
            NumericOperationIr::Full(repr) => vec![&repr.0],
            NumericOperationIr::MeanDim(repr) => {
                vec![&repr.input, &repr.out]
            }
            NumericOperationIr::Mean(repr) => {
                vec![&repr.input, &repr.out]
            }
            NumericOperationIr::Sum(repr) => {
                vec![&repr.input, &repr.out]
            }
            NumericOperationIr::SumDim(repr) => {
                vec![&repr.input, &repr.out]
            }
            NumericOperationIr::Prod(repr) => {
                vec![&repr.input, &repr.out]
            }
            NumericOperationIr::ProdDim(repr) => {
                vec![&repr.input, &repr.out]
            }
            NumericOperationIr::Max(repr) => {
                vec![&repr.input, &repr.out]
            }
            NumericOperationIr::MaxDimWithIndices(repr) => {
                vec![&repr.tensor, &repr.out_indices, &repr.out]
            }
            NumericOperationIr::MinDimWithIndices(repr) => {
                vec![&repr.tensor, &repr.out_indices, &repr.out]
            }
            NumericOperationIr::Min(repr) => {
                vec![&repr.input, &repr.out]
            }
            NumericOperationIr::MaxDim(repr) => {
                vec![&repr.input, &repr.out]
            }
            NumericOperationIr::MinDim(repr) => {
                vec![&repr.input, &repr.out]
            }
            NumericOperationIr::MaxAbs(repr) => {
                vec![&repr.input, &repr.out]
            }
            NumericOperationIr::MaxAbsDim(repr) => {
                vec![&repr.input, &repr.out]
            }
            NumericOperationIr::IntRandom(repr) => {
                vec![&repr.out]
            }
            NumericOperationIr::Powf(repr) => {
                vec![&repr.lhs, &repr.rhs, &repr.out]
            }
        }
    }
    fn readonly(&mut self) -> Vec<TensorIr> {
        let mut output = Vec::new();

        match self {
            NumericOperationIr::Add(repr) => {
                repr.lhs.readonly(&mut output);
                repr.rhs.readonly(&mut output);
            }
            NumericOperationIr::AddScalar(repr) => {
                repr.lhs.readonly(&mut output);
            }
            NumericOperationIr::Sub(repr) => {
                repr.lhs.readonly(&mut output);
                repr.rhs.readonly(&mut output);
            }
            NumericOperationIr::SubScalar(repr) => {
                repr.lhs.readonly(&mut output);
            }
            NumericOperationIr::Mul(repr) => {
                repr.lhs.readonly(&mut output);
                repr.rhs.readonly(&mut output);
            }
            NumericOperationIr::MulScalar(repr) => {
                repr.lhs.readonly(&mut output);
            }
            NumericOperationIr::Div(repr) => {
                repr.lhs.readonly(&mut output);
                repr.rhs.readonly(&mut output);
            }
            NumericOperationIr::DivScalar(repr) => {
                repr.lhs.readonly(&mut output);
            }
            NumericOperationIr::Rem(repr) => {
                repr.lhs.readonly(&mut output);
                repr.rhs.readonly(&mut output);
            }
            NumericOperationIr::RemScalar(repr) => {
                repr.lhs.readonly(&mut output);
            }
            NumericOperationIr::Ones(_) => {}
            NumericOperationIr::Gather(repr) => {
                repr.tensor.readonly(&mut output);
                repr.indices.readonly(&mut output);
            }
            NumericOperationIr::Scatter(repr) => {
                repr.tensor.readonly(&mut output);
                repr.indices.readonly(&mut output);
                repr.value.readonly(&mut output);
            }
            NumericOperationIr::Select(repr) => {
                repr.tensor.readonly(&mut output);
                repr.indices.readonly(&mut output);
            }
            NumericOperationIr::SelectAssign(repr) => {
                repr.tensor.readonly(&mut output);
                repr.indices.readonly(&mut output);
                repr.value.readonly(&mut output);
            }
            NumericOperationIr::MaskWhere(repr) => {
                repr.tensor.readonly(&mut output);
                repr.mask.readonly(&mut output);
                repr.value.readonly(&mut output);
            }
            NumericOperationIr::MaskFill(repr) => {
                repr.tensor.readonly(&mut output);
                repr.mask.readonly(&mut output);
            }
            NumericOperationIr::EqualElem(repr) => {
                repr.lhs.readonly(&mut output);
            }
            NumericOperationIr::GreaterElem(repr) => {
                repr.lhs.readonly(&mut output);
            }
            NumericOperationIr::GreaterEqualElem(repr) => {
                repr.lhs.readonly(&mut output);
            }
            NumericOperationIr::LowerElem(repr) => {
                repr.lhs.readonly(&mut output);
            }
            NumericOperationIr::LowerEqualElem(repr) => {
                repr.lhs.readonly(&mut output);
            }
            NumericOperationIr::Greater(repr) => {
                repr.lhs.readonly(&mut output);
                repr.rhs.readonly(&mut output);
            }
            NumericOperationIr::GreaterEqual(repr) => {
                repr.lhs.readonly(&mut output);
                repr.rhs.readonly(&mut output);
            }
            NumericOperationIr::Lower(repr) => {
                repr.lhs.readonly(&mut output);
                repr.rhs.readonly(&mut output);
            }
            NumericOperationIr::LowerEqual(repr) => {
                repr.lhs.readonly(&mut output);
                repr.rhs.readonly(&mut output);
            }
            NumericOperationIr::ArgMax(repr) => {
                repr.input.readonly(&mut output);
            }
            NumericOperationIr::ArgMin(repr) => {
                repr.input.readonly(&mut output);
            }
            NumericOperationIr::Clamp(repr) => {
                repr.tensor.readonly(&mut output);
            }
            NumericOperationIr::Abs(repr) => {
                repr.input.readonly(&mut output);
            }
            NumericOperationIr::Zeros(_) => {}
            NumericOperationIr::Full(_) => {}
            NumericOperationIr::MeanDim(repr) => {
                repr.input.readonly(&mut output);
            }
            NumericOperationIr::Mean(repr) => {
                repr.input.readonly(&mut output);
            }
            NumericOperationIr::Sum(repr) => {
                repr.input.readonly(&mut output);
            }
            NumericOperationIr::SumDim(repr) => {
                repr.input.readonly(&mut output);
            }
            NumericOperationIr::Prod(repr) => {
                repr.input.readonly(&mut output);
            }
            NumericOperationIr::ProdDim(repr) => {
                repr.input.readonly(&mut output);
            }
            NumericOperationIr::Max(repr) => {
                repr.input.readonly(&mut output);
            }
            NumericOperationIr::MaxDimWithIndices(repr) => {
                repr.tensor.readonly(&mut output);
            }
            NumericOperationIr::MinDimWithIndices(repr) => {
                repr.tensor.readonly(&mut output);
            }
            NumericOperationIr::Min(repr) => {
                repr.input.readonly(&mut output);
            }
            NumericOperationIr::MaxDim(repr) => {
                repr.input.readonly(&mut output);
            }
            NumericOperationIr::MinDim(repr) => {
                repr.input.readonly(&mut output);
            }
            NumericOperationIr::MaxAbs(repr) => {
                repr.input.readonly(&mut output);
            }
            NumericOperationIr::MaxAbsDim(repr) => {
                repr.input.readonly(&mut output);
            }
            NumericOperationIr::IntRandom(_) => {}
            NumericOperationIr::Powf(repr) => {
                repr.lhs.readonly(&mut output);
                repr.rhs.readonly(&mut output);
            }
        };

        output
    }
}

impl FloatOperationIr {
    fn nodes(&self) -> Vec<&TensorIr> {
        match self {
            FloatOperationIr::Matmul(repr) => {
                vec![&repr.lhs, &repr.rhs, &repr.out]
            }
            FloatOperationIr::Random(repr) => vec![&repr.out],
            FloatOperationIr::Exp(repr) => vec![&repr.input, &repr.out],
            FloatOperationIr::Log(repr) => vec![&repr.input, &repr.out],
            FloatOperationIr::Log1p(repr) => vec![&repr.input, &repr.out],
            FloatOperationIr::Erf(repr) => vec![&repr.input, &repr.out],
            FloatOperationIr::Recip(repr) => vec![&repr.input, &repr.out],
            FloatOperationIr::PowfScalar(repr) => vec![&repr.lhs, &repr.out],
            FloatOperationIr::Sqrt(repr) => vec![&repr.input, &repr.out],
            FloatOperationIr::Cos(repr) => vec![&repr.input, &repr.out],
            FloatOperationIr::Sin(repr) => vec![&repr.input, &repr.out],
            FloatOperationIr::Tanh(repr) => vec![&repr.input, &repr.out],
            FloatOperationIr::Round(repr) => vec![&repr.input, &repr.out],
            FloatOperationIr::Floor(repr) => vec![&repr.input, &repr.out],
            FloatOperationIr::Ceil(repr) => vec![&repr.input, &repr.out],
            FloatOperationIr::IntoInt(repr) => vec![&repr.input, &repr.out],
            FloatOperationIr::Quantize(repr) => {
                if let Some(offset) = &repr.qparams.offset {
                    vec![&repr.tensor, &repr.qparams.scale, &offset, &repr.out]
                } else {
                    vec![&repr.tensor, &repr.qparams.scale, &repr.out]
                }
            }
            FloatOperationIr::Dequantize(repr) => vec![&repr.input, &repr.out],
        }
    }

    fn readonly(&mut self) -> Vec<TensorIr> {
        let mut output = Vec::new();

        match self {
            FloatOperationIr::Matmul(repr) => {
                repr.lhs.readonly(&mut output);
                repr.rhs.readonly(&mut output);
            }
            FloatOperationIr::Random(_) => {}
            FloatOperationIr::Exp(repr) => {
                repr.input.readonly(&mut output);
            }
            FloatOperationIr::Log(repr) => {
                repr.input.readonly(&mut output);
            }
            FloatOperationIr::Log1p(repr) => {
                repr.input.readonly(&mut output);
            }
            FloatOperationIr::Erf(repr) => {
                repr.input.readonly(&mut output);
            }
            FloatOperationIr::Recip(repr) => {
                repr.input.readonly(&mut output);
            }
            FloatOperationIr::PowfScalar(repr) => {
                repr.lhs.readonly(&mut output);
            }
            FloatOperationIr::Sqrt(repr) => {
                repr.input.readonly(&mut output);
            }
            FloatOperationIr::Cos(repr) => {
                repr.input.readonly(&mut output);
            }
            FloatOperationIr::Sin(repr) => {
                repr.input.readonly(&mut output);
            }
            FloatOperationIr::Tanh(repr) => {
                repr.input.readonly(&mut output);
            }
            FloatOperationIr::Round(repr) => {
                repr.input.readonly(&mut output);
            }
            FloatOperationIr::Floor(repr) => {
                repr.input.readonly(&mut output);
            }
            FloatOperationIr::Ceil(repr) => {
                repr.input.readonly(&mut output);
            }
            FloatOperationIr::Quantize(repr) => {
                repr.tensor.readonly(&mut output);
                repr.qparams.scale.readonly(&mut output);
            }
            FloatOperationIr::Dequantize(repr) => {
                repr.input.readonly(&mut output);
            }
            FloatOperationIr::IntoInt(repr) => {
                repr.input.readonly(&mut output);
            }
        };

        output
    }
}

impl IntOperationIr {
    fn nodes(&self) -> Vec<&TensorIr> {
        match self {
            IntOperationIr::IntoFloat(repr) => vec![&repr.input, &repr.out],
            IntOperationIr::BitwiseAnd(repr) => {
                vec![&repr.lhs, &repr.rhs, &repr.out]
            }
            IntOperationIr::BitwiseAndScalar(repr) => {
                vec![&repr.lhs, &repr.out]
            }
            IntOperationIr::BitwiseOr(repr) => {
                vec![&repr.lhs, &repr.rhs, &repr.out]
            }
            IntOperationIr::BitwiseOrScalar(repr) => {
                vec![&repr.lhs, &repr.out]
            }
            IntOperationIr::BitwiseXor(repr) => {
                vec![&repr.lhs, &repr.rhs, &repr.out]
            }
            IntOperationIr::BitwiseXorScalar(repr) => {
                vec![&repr.lhs, &repr.out]
            }
            IntOperationIr::BitwiseNot(repr) => {
                vec![&repr.input, &repr.out]
            }
            IntOperationIr::BitwiseLeftShift(repr) => {
                vec![&repr.lhs, &repr.rhs, &repr.out]
            }
            IntOperationIr::BitwiseLeftShiftScalar(repr) => {
                vec![&repr.lhs, &repr.out]
            }
            IntOperationIr::BitwiseRightShift(repr) => {
                vec![&repr.lhs, &repr.rhs, &repr.out]
            }
            IntOperationIr::BitwiseRightShiftScalar(repr) => {
                vec![&repr.lhs, &repr.out]
            }
        }
    }

    fn readonly(&mut self) -> Vec<TensorIr> {
        let mut output = Vec::new();

        match self {
            IntOperationIr::IntoFloat(repr) => {
                repr.input.readonly(&mut output);
            }
            IntOperationIr::BitwiseAnd(repr) => {
                repr.lhs.readonly(&mut output);
                repr.rhs.readonly(&mut output);
            }
            IntOperationIr::BitwiseAndScalar(repr) => {
                repr.lhs.readonly(&mut output);
            }
            IntOperationIr::BitwiseOr(repr) => {
                repr.lhs.readonly(&mut output);
                repr.rhs.readonly(&mut output);
            }
            IntOperationIr::BitwiseOrScalar(repr) => {
                repr.lhs.readonly(&mut output);
            }
            IntOperationIr::BitwiseXor(repr) => {
                repr.lhs.readonly(&mut output);
                repr.rhs.readonly(&mut output);
            }
            IntOperationIr::BitwiseXorScalar(repr) => {
                repr.lhs.readonly(&mut output);
            }
            IntOperationIr::BitwiseNot(repr) => {
                repr.input.readonly(&mut output);
            }
            IntOperationIr::BitwiseLeftShift(repr) => {
                repr.lhs.readonly(&mut output);
                repr.rhs.readonly(&mut output);
            }
            IntOperationIr::BitwiseLeftShiftScalar(repr) => {
                repr.lhs.readonly(&mut output);
            }
            IntOperationIr::BitwiseRightShift(repr) => {
                repr.lhs.readonly(&mut output);
                repr.rhs.readonly(&mut output);
            }
            IntOperationIr::BitwiseRightShiftScalar(repr) => {
                repr.lhs.readonly(&mut output);
            }
        };

        output
    }
}

impl BoolOperationIr {
    fn nodes(&self) -> Vec<&TensorIr> {
        match self {
            BoolOperationIr::IntoFloat(repr) => vec![&repr.input, &repr.out],
            BoolOperationIr::IntoInt(repr) => vec![&repr.input, &repr.out],
            BoolOperationIr::Not(repr) => vec![&repr.input, &repr.out],
            BoolOperationIr::And(repr) => vec![&repr.lhs, &repr.rhs, &repr.out],
            BoolOperationIr::Or(repr) => vec![&repr.lhs, &repr.rhs, &repr.out],
        }
    }
    fn readonly(&mut self) -> Vec<TensorIr> {
        let mut output = Vec::new();

        match self {
            BoolOperationIr::IntoFloat(repr) => {
                repr.input.readonly(&mut output);
            }
            BoolOperationIr::IntoInt(repr) => {
                repr.input.readonly(&mut output);
            }
            BoolOperationIr::Not(repr) => {
                repr.input.readonly(&mut output);
            }
            BoolOperationIr::And(repr) => {
                repr.lhs.readonly(&mut output);
                repr.rhs.readonly(&mut output);
            }
            BoolOperationIr::Or(repr) => {
                repr.lhs.readonly(&mut output);
                repr.rhs.readonly(&mut output);
            }
        };

        output
    }
}

impl ModuleOperationIr {
    fn nodes(&self) -> Vec<&TensorIr> {
        match self {
            ModuleOperationIr::Embedding(repr) => {
                vec![&repr.weights, &repr.indices, &repr.out]
            }
            ModuleOperationIr::EmbeddingBackward(repr) => {
                vec![&repr.weights, &repr.out_grad, &repr.indices, &repr.out]
            }
            ModuleOperationIr::Conv1d(repr) => {
                if let Some(bias) = &repr.bias {
                    vec![&repr.x, &repr.weight, &bias, &repr.out]
                } else {
                    vec![&repr.x, &repr.weight, &repr.out]
                }
            }
            ModuleOperationIr::Conv2d(repr) => {
                if let Some(bias) = &repr.bias {
                    vec![&repr.x, &repr.weight, &bias, &repr.out]
                } else {
                    vec![&repr.x, &repr.weight, &repr.out]
                }
            }
            ModuleOperationIr::Conv3d(repr) => {
                if let Some(bias) = &repr.bias {
                    vec![&repr.x, &repr.weight, &bias, &repr.out]
                } else {
                    vec![&repr.x, &repr.weight, &repr.out]
                }
            }
            ModuleOperationIr::DeformableConv2d(repr) => match (&repr.mask, &repr.bias) {
                (Some(mask), Some(bias)) => vec![&repr.x, &repr.offset, &repr.weight, &mask, &bias],
                (Some(mask), None) => vec![&repr.x, &repr.offset, &repr.weight, &mask],
                (None, Some(bias)) => vec![&repr.x, &repr.offset, &repr.weight, &bias],
                (None, None) => vec![&repr.x, &repr.offset, &repr.weight],
            },
            ModuleOperationIr::DeformableConv2dBackward(repr) => match (&repr.mask, &repr.bias) {
                (Some(mask), Some(bias)) => {
                    vec![&repr.x, &repr.offset, &repr.weight, &mask, &bias]
                }
                (Some(mask), None) => vec![&repr.x, &repr.offset, &repr.weight, &mask],
                (None, Some(bias)) => vec![&repr.x, &repr.offset, &repr.weight, &bias],
                (None, None) => vec![&repr.x, &repr.offset, &repr.weight],
            },
            ModuleOperationIr::ConvTranspose1d(repr) => {
                if let Some(bias) = &repr.bias {
                    vec![&repr.x, &repr.weight, &bias, &repr.out]
                } else {
                    vec![&repr.x, &repr.weight, &repr.out]
                }
            }
            ModuleOperationIr::ConvTranspose2d(repr) => {
                if let Some(bias) = &repr.bias {
                    vec![&repr.x, &repr.weight, &bias, &repr.out]
                } else {
                    vec![&repr.x, &repr.weight, &repr.out]
                }
            }
            ModuleOperationIr::ConvTranspose3d(repr) => {
                if let Some(bias) = &repr.bias {
                    vec![&repr.x, &repr.weight, &bias, &repr.out]
                } else {
                    vec![&repr.x, &repr.weight, &repr.out]
                }
            }
            ModuleOperationIr::AvgPool1d(repr) => {
                vec![&repr.x, &repr.out]
            }
            ModuleOperationIr::AvgPool2d(repr) => {
                vec![&repr.x, &repr.out]
            }
            ModuleOperationIr::AvgPool1dBackward(repr) => {
                vec![&repr.x, &repr.out, &repr.grad]
            }
            ModuleOperationIr::AvgPool2dBackward(repr) => {
                vec![&repr.x, &repr.out, &repr.grad]
            }
            ModuleOperationIr::AdaptiveAvgPool1d(repr) => {
                vec![&repr.x, &repr.out]
            }
            ModuleOperationIr::AdaptiveAvgPool2d(repr) => {
                vec![&repr.x, &repr.out]
            }
            ModuleOperationIr::AdaptiveAvgPool1dBackward(repr) => {
                vec![&repr.x, &repr.out, &repr.grad]
            }
            ModuleOperationIr::AdaptiveAvgPool2dBackward(repr) => {
                vec![&repr.x, &repr.out, &repr.grad]
            }
            ModuleOperationIr::MaxPool1d(repr) => {
                vec![&repr.x, &repr.out]
            }
            ModuleOperationIr::MaxPool1dWithIndices(repr) => {
                vec![&repr.x, &repr.out, &repr.out_indices]
            }
            ModuleOperationIr::MaxPool1dWithIndicesBackward(repr) => {
                vec![&repr.x, &repr.out, &repr.indices, &repr.grad]
            }
            ModuleOperationIr::MaxPool2d(repr) => {
                vec![&repr.x, &repr.out]
            }
            ModuleOperationIr::MaxPool2dWithIndices(repr) => {
                vec![&repr.x, &repr.out, &repr.out_indices]
            }
            ModuleOperationIr::MaxPool2dWithIndicesBackward(repr) => {
                vec![&repr.x, &repr.out, &repr.indices, &repr.grad]
            }
            ModuleOperationIr::Interpolate(repr) => {
                vec![&repr.x, &repr.out]
            }
            ModuleOperationIr::InterpolateBackward(repr) => {
                vec![&repr.x, &repr.out, &repr.grad]
            }
        }
    }

    fn readonly(&mut self) -> Vec<TensorIr> {
        let mut output = Vec::new();

        match self {
            ModuleOperationIr::Embedding(repr) => {
                repr.weights.readonly(&mut output);
                repr.indices.readonly(&mut output);
            }
            ModuleOperationIr::EmbeddingBackward(repr) => {
                repr.weights.readonly(&mut output);
                repr.out_grad.readonly(&mut output);
                repr.indices.readonly(&mut output);
            }
            ModuleOperationIr::Conv1d(repr) => {
                repr.x.readonly(&mut output);
                repr.weight.readonly(&mut output);

                if let Some(bias) = &mut repr.bias {
                    bias.readonly(&mut output);
                }
            }
            ModuleOperationIr::Conv2d(repr) => {
                repr.x.readonly(&mut output);
                repr.weight.readonly(&mut output);

                if let Some(bias) = &mut repr.bias {
                    bias.readonly(&mut output);
                }
            }
            ModuleOperationIr::Conv3d(repr) => {
                repr.x.readonly(&mut output);
                repr.weight.readonly(&mut output);

                if let Some(bias) = &mut repr.bias {
                    bias.readonly(&mut output);
                }
            }
            ModuleOperationIr::DeformableConv2d(repr) => {
                repr.x.readonly(&mut output);
                repr.weight.readonly(&mut output);
                repr.offset.readonly(&mut output);

                match (&mut repr.mask, &mut repr.bias) {
                    (Some(mask), Some(bias)) => {
                        mask.readonly(&mut output);
                        bias.readonly(&mut output);
                    }
                    (Some(mask), None) => {
                        mask.readonly(&mut output);
                    }
                    (None, Some(bias)) => {
                        bias.readonly(&mut output);
                    }
                    (None, None) => {}
                };
            }
            ModuleOperationIr::DeformableConv2dBackward(repr) => {
                repr.x.readonly(&mut output);
                repr.weight.readonly(&mut output);
                repr.offset.readonly(&mut output);

                match (&mut repr.mask, &mut repr.bias) {
                    (Some(mask), Some(bias)) => {
                        mask.readonly(&mut output);
                        bias.readonly(&mut output);
                    }
                    (Some(mask), None) => {
                        mask.readonly(&mut output);
                    }
                    (None, Some(bias)) => {
                        bias.readonly(&mut output);
                    }
                    (None, None) => {}
                };
            }
            ModuleOperationIr::ConvTranspose1d(repr) => {
                repr.x.readonly(&mut output);
                repr.weight.readonly(&mut output);

                if let Some(bias) = &mut repr.bias {
                    bias.readonly(&mut output);
                }
            }
            ModuleOperationIr::ConvTranspose2d(repr) => {
                repr.x.readonly(&mut output);
                repr.weight.readonly(&mut output);

                if let Some(bias) = &mut repr.bias {
                    bias.readonly(&mut output);
                }
            }
            ModuleOperationIr::ConvTranspose3d(repr) => {
                repr.x.readonly(&mut output);
                repr.weight.readonly(&mut output);

                if let Some(bias) = &mut repr.bias {
                    bias.readonly(&mut output);
                }
            }
            ModuleOperationIr::AvgPool1d(repr) => {
                repr.x.readonly(&mut output);
            }
            ModuleOperationIr::AvgPool2d(repr) => {
                repr.x.readonly(&mut output);
            }
            ModuleOperationIr::AvgPool1dBackward(repr) => {
                repr.x.readonly(&mut output);
                repr.grad.readonly(&mut output);
            }
            ModuleOperationIr::AvgPool2dBackward(repr) => {
                repr.x.readonly(&mut output);
                repr.grad.readonly(&mut output);
            }
            ModuleOperationIr::AdaptiveAvgPool1d(repr) => {
                repr.x.readonly(&mut output);
            }
            ModuleOperationIr::AdaptiveAvgPool2d(repr) => {
                repr.x.readonly(&mut output);
            }
            ModuleOperationIr::AdaptiveAvgPool1dBackward(repr) => {
                repr.x.readonly(&mut output);
                repr.grad.readonly(&mut output);
            }
            ModuleOperationIr::AdaptiveAvgPool2dBackward(repr) => {
                repr.x.readonly(&mut output);
                repr.grad.readonly(&mut output);
            }
            ModuleOperationIr::MaxPool1d(repr) => {
                repr.x.readonly(&mut output);
            }
            ModuleOperationIr::MaxPool1dWithIndices(repr) => {
                repr.x.readonly(&mut output);
            }
            ModuleOperationIr::MaxPool1dWithIndicesBackward(repr) => {
                repr.x.readonly(&mut output);
                repr.grad.readonly(&mut output);
            }
            ModuleOperationIr::MaxPool2d(repr) => {
                repr.x.readonly(&mut output);
            }
            ModuleOperationIr::MaxPool2dWithIndices(repr) => {
                repr.x.readonly(&mut output);
            }
            ModuleOperationIr::MaxPool2dWithIndicesBackward(repr) => {
                repr.x.readonly(&mut output);
                repr.grad.readonly(&mut output);
            }
            ModuleOperationIr::Interpolate(repr) => {
                repr.x.readonly(&mut output);
            }
            ModuleOperationIr::InterpolateBackward(repr) => {
                repr.x.readonly(&mut output);
                repr.grad.readonly(&mut output);
            }
        };

        output
    }
}

impl core::hash::Hash for InitOperationIr {
    fn hash<H: core::hash::Hasher>(&self, state: &mut H) {
        self.out.hash(state);
    }
}

impl InitOperationIr {
    fn nodes(&self) -> Vec<&TensorIr> {
        vec![&self.out]
    }
}

impl TensorIr {
    fn readonly(&mut self, output: &mut Vec<TensorIr>) {
        match self.status {
            TensorStatus::ReadWrite => {
                output.push(self.clone());
                self.status = TensorStatus::ReadOnly;
            }
            _ => {}
        }
    }
}

impl core::hash::Hash for RandomOpIr {
    fn hash<H: core::hash::Hasher>(&self, state: &mut H) {
        self.out.hash(state);

        match self.distribution {
            Distribution::Default => 1u8.hash(state),
            Distribution::Bernoulli(_) => 2u8.hash(state),
            Distribution::Uniform(_, _) => 3u8.hash(state),
            Distribution::Normal(_, _) => 4u8.hash(state),
        }
    }
}

impl<E> core::hash::Hash for ScalarOpIr<E> {
    fn hash<H: core::hash::Hasher>(&self, state: &mut H) {
        self.lhs.hash(state);
        self.out.hash(state);
    }
}

impl<E> core::hash::Hash for MaskFillOpIr<E> {
    fn hash<H: core::hash::Hasher>(&self, state: &mut H) {
        self.tensor.hash(state);
        self.mask.hash(state);
        self.out.hash(state);
    }
}

impl<E> core::hash::Hash for ClampOpIr<E> {
    fn hash<H: core::hash::Hasher>(&self, state: &mut H) {
        self.tensor.hash(state);
        self.out.hash(state);
    }
}

impl<E> core::hash::Hash for NumericOperationIr<E> {
    fn hash<H: core::hash::Hasher>(&self, state: &mut H) {
        match self {
            NumericOperationIr::Add(repr) => repr.hash(state),
            NumericOperationIr::AddScalar(repr) => repr.hash(state),
            NumericOperationIr::Sub(repr) => repr.hash(state),
            NumericOperationIr::SubScalar(repr) => repr.hash(state),
            NumericOperationIr::Div(repr) => repr.hash(state),
            NumericOperationIr::DivScalar(repr) => repr.hash(state),
            NumericOperationIr::Rem(repr) => repr.hash(state),
            NumericOperationIr::RemScalar(repr) => repr.hash(state),
            NumericOperationIr::Mul(repr) => repr.hash(state),
            NumericOperationIr::MulScalar(repr) => repr.hash(state),
            NumericOperationIr::Abs(repr) => repr.hash(state),
            NumericOperationIr::Ones(repr) => repr.hash(state),
            NumericOperationIr::Zeros(repr) => repr.hash(state),
            NumericOperationIr::Full(repr) => repr.0.hash(state),
            NumericOperationIr::Gather(repr) => repr.hash(state),
            NumericOperationIr::Scatter(repr) => repr.hash(state),
            NumericOperationIr::Select(repr) => repr.hash(state),
            NumericOperationIr::SelectAssign(repr) => repr.hash(state),
            NumericOperationIr::MaskWhere(repr) => repr.hash(state),
            NumericOperationIr::MaskFill(repr) => repr.hash(state),
            NumericOperationIr::MeanDim(repr) => repr.hash(state),
            NumericOperationIr::Mean(repr) => repr.hash(state),
            NumericOperationIr::Sum(repr) => repr.hash(state),
            NumericOperationIr::SumDim(repr) => repr.hash(state),
            NumericOperationIr::Prod(repr) => repr.hash(state),
            NumericOperationIr::ProdDim(repr) => repr.hash(state),
            NumericOperationIr::EqualElem(repr) => repr.hash(state),
            NumericOperationIr::Greater(repr) => repr.hash(state),
            NumericOperationIr::GreaterElem(repr) => repr.hash(state),
            NumericOperationIr::GreaterEqual(repr) => repr.hash(state),
            NumericOperationIr::GreaterEqualElem(repr) => repr.hash(state),
            NumericOperationIr::Lower(repr) => repr.hash(state),
            NumericOperationIr::LowerElem(repr) => repr.hash(state),
            NumericOperationIr::LowerEqual(repr) => repr.hash(state),
            NumericOperationIr::LowerEqualElem(repr) => repr.hash(state),
            NumericOperationIr::ArgMax(repr) => repr.hash(state),
            NumericOperationIr::ArgMin(repr) => repr.hash(state),
            NumericOperationIr::Max(repr) => repr.hash(state),
            NumericOperationIr::MaxDimWithIndices(repr) => repr.hash(state),
            NumericOperationIr::MinDimWithIndices(repr) => repr.hash(state),
            NumericOperationIr::Min(repr) => repr.hash(state),
            NumericOperationIr::MaxDim(repr) => repr.hash(state),
            NumericOperationIr::MinDim(repr) => repr.hash(state),
            NumericOperationIr::MaxAbs(repr) => repr.hash(state),
            NumericOperationIr::MaxAbsDim(repr) => repr.hash(state),
            NumericOperationIr::Clamp(repr) => repr.hash(state),
            NumericOperationIr::IntRandom(repr) => repr.hash(state),
            NumericOperationIr::Powf(repr) => repr.hash(state),
        }
    }
}<|MERGE_RESOLUTION|>--- conflicted
+++ resolved
@@ -1375,11 +1375,7 @@
 }
 
 impl OperationIr {
-<<<<<<< HEAD
     /// Get all [tensor](TensorIr) involved with the current operation.
-=======
-    /// Get the nodes of the current optimization.
->>>>>>> fb6be2be
     pub fn nodes(&self) -> Vec<&TensorIr> {
         match self {
             OperationIr::BaseFloat(repr) => repr.nodes(),
