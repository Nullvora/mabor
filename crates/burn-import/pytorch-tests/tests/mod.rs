<<<<<<< HEAD
cfg_if::cfg_if! {
    if #[cfg(not(target_os = "windows"))] {
        // The crate is not supported on Windows because of Candle's pt bug on Windows
        // (see https://github.com/huggingface/candle/issues/1454).
        mod batch_norm;
        mod boolean;
        mod buffer;
        mod complex_nested;
        mod config;
        mod conv1d;
        mod conv2d;
        mod conv_transpose1d;
        mod conv_transpose2d;
        mod embedding;
        mod group_norm;
        mod integer;
        mod key_remap;
        mod key_remap_chained;
        mod layer_norm;
        mod linear;
        mod missing_module_field;
        mod top_level_key;
    }
}
=======
mod batch_norm;
mod boolean;
mod buffer;
mod complex_nested;
mod config;
mod conv1d;
mod conv2d;
mod conv_transpose1d;
mod conv_transpose2d;
mod embedding;
mod group_norm;
mod integer;
mod key_remap;
mod key_remap_chained;
mod layer_norm;
mod linear;
mod missing_module_field;
>>>>>>> 4efc683d
<|MERGE_RESOLUTION|>--- conflicted
+++ resolved
@@ -1,29 +1,3 @@
-<<<<<<< HEAD
-cfg_if::cfg_if! {
-    if #[cfg(not(target_os = "windows"))] {
-        // The crate is not supported on Windows because of Candle's pt bug on Windows
-        // (see https://github.com/huggingface/candle/issues/1454).
-        mod batch_norm;
-        mod boolean;
-        mod buffer;
-        mod complex_nested;
-        mod config;
-        mod conv1d;
-        mod conv2d;
-        mod conv_transpose1d;
-        mod conv_transpose2d;
-        mod embedding;
-        mod group_norm;
-        mod integer;
-        mod key_remap;
-        mod key_remap_chained;
-        mod layer_norm;
-        mod linear;
-        mod missing_module_field;
-        mod top_level_key;
-    }
-}
-=======
 mod batch_norm;
 mod boolean;
 mod buffer;
@@ -40,5 +14,4 @@
 mod key_remap_chained;
 mod layer_norm;
 mod linear;
-mod missing_module_field;
->>>>>>> 4efc683d
+mod missing_module_field;