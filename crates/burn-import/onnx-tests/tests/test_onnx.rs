#![no_std]

/// Include generated models in the `model` directory in the target directory.
macro_rules! include_models {
    ($($model:ident),*) => {
        $(
            // Allow type complexity for generated code
            #[allow(clippy::type_complexity)]
            pub mod $model {
                include!(concat!(env!("OUT_DIR"), concat!("/model/", stringify!($model), ".rs")));
            }
        )*
    };
}

// ATTENTION: Modify this macro to include all models in the `model` directory.
include_models!(
    add,
    add_int,
    argmax,
    avg_pool1d,
    avg_pool2d,
    batch_norm,
    cast,
    clip_opset16,
    clip_opset7,
    concat,
    constant_of_shape,
    constant_of_shape_full_like,
    conv1d,
    conv2d,
    conv3d,
    conv_transpose1d,
    conv_transpose2d,
    conv_transpose3d,
    cos,
    div,
    dropout_opset16,
    dropout_opset7,
    equal,
    erf,
    exp,
    expand,
    expand_tensor,
    expand_shape,
    flatten,
    floor,
    gather_1d_idx,
    gather_2d_idx,
    gather_scalar,
    gather_shape,
    gather_elements,
    gelu,
    global_avr_pool,
    greater,
    greater_scalar,
    greater_or_equal,
    greater_or_equal_scalar,
    hard_sigmoid,
    layer_norm,
    leaky_relu,
    less,
    less_scalar,
    less_or_equal,
    less_or_equal_scalar,
    linear,
    log,
    log_softmax,
    mask_where,
    mask_where_broadcast,
    mask_where_scalar_x,
    mask_where_scalar_y,
    mask_where_all_scalar,
    matmul,
    max,
    maxpool1d,
    maxpool2d,
    min,
    mean,
    mul,
    neg,
    not,
    one_hot,
    pad,
    pow,
    pow_int,
    prelu,
    random_normal,
    random_normal_like,
    random_uniform,
    random_uniform_like,
    range,
    recip,
    reduce_max,
    reduce_mean,
    reduce_min,
    reduce_prod,
    reduce_sum_opset11,
    reduce_sum_opset13,
    relu,
    reshape,
    resize_with_sizes,
    resize_1d_linear_scale,
    resize_1d_nearest_scale,
    resize_2d_bicubic_scale,
    resize_2d_bilinear_scale,
    resize_2d_nearest_scale,
    shape,
    sigmoid,
    sign,
    sin,
    slice,
    softmax,
    sqrt,
    squeeze_multiple,
    squeeze_opset13,
    squeeze_opset16,
    sub,
    sub_int,
    sum,
    sum_int,
    tanh,
    tile,
    trilu_upper,
    trilu_lower,
    transpose,
    unsqueeze,
    unsqueeze_opset11,
    unsqueeze_opset16
);

#[cfg(test)]
mod tests {
    use core::f64::consts;

    use super::*;

    use burn::tensor::{Bool, Int, Shape, Tensor, TensorData};

    use float_cmp::ApproxEq;

    type Backend = burn_ndarray::NdArray<f32>;

    #[test]
    fn add_scalar_to_tensor_and_tensor_to_tensor() {
        // Initialize the model with weights (loaded from the exported file)
        let model: add::Model<Backend> = add::Model::default();

        let device = Default::default();
        // Run the model
        let input = Tensor::<Backend, 4>::from_floats([[[[1., 2., 3., 4.]]]], &device);
        let scalar = 2f64;
        let output = model.forward(input, scalar);
        let expected = TensorData::from([[[[9f32, 10., 11., 12.]]]]);

        output.to_data().assert_eq(&expected, true);
    }

    #[test]
    fn add_scalar_to_int_tensor_and_int_tensor_to_int_tensor() {
        // Initialize the model with weights (loaded from the exported file)
        let model: add_int::Model<Backend> = add_int::Model::default();

        let device = Default::default();
        // Run the model
        let input = Tensor::<Backend, 4, Int>::from_ints([[[[1, 2, 3, 4]]]], &device);
        let scalar = 2;
        let output = model.forward(input, scalar);
        let expected = TensorData::from([[[[9i64, 11, 13, 15]]]]);

        output.to_data().assert_eq(&expected, true);
    }

    #[test]
    fn sub_scalar_from_tensor_and_tensor_from_tensor() {
        // Initialize the model with weights (loaded from the exported file)
        let model: sub::Model<Backend> = sub::Model::default();

        let device = Default::default();
        // Run the model
        let input = Tensor::<Backend, 4>::from_floats([[[[1., 2., 3., 4.]]]], &device);
        let scalar = 3.0f64;
        let output = model.forward(input, scalar);
        let expected = TensorData::from([[[[-12f32, -13., -14., -15.]]]]);

        output.to_data().assert_eq(&expected, true);
    }

    #[test]
    fn sub_scalar_from_int_tensor_and_int_tensor_from_tensor() {
        // Initialize the model with weights (loaded from the exported file)
        let model: sub_int::Model<Backend> = sub_int::Model::default();

        let device = Default::default();
        // Run the model
        let input = Tensor::<Backend, 4, Int>::from_ints([[[[1, 2, 3, 4]]]], &device);
        let scalar = 3;
        let output = model.forward(input, scalar);
        let expected = TensorData::from([[[[-12i64, -12, -12, -12]]]]);

        output.to_data().assert_eq(&expected, true);
    }

    #[test]
    fn sum_tensor_and_tensor() {
        let device = Default::default();
        let model: sum::Model<Backend> = sum::Model::default();

        let input1 = Tensor::<Backend, 1>::from_floats([1., 2., 3., 4.], &device);
        let input2 = Tensor::<Backend, 1>::from_floats([1., 2., 3., 4.], &device);
        let input3 = Tensor::<Backend, 1>::from_floats([1., 2., 3., 4.], &device);

        let output = model.forward(input1, input2, input3);
        let expected = TensorData::from([3f32, 6., 9., 12.]);

        output.to_data().assert_eq(&expected, true);
    }

    #[test]
    fn sum_int_tensor_and_int_tensor() {
        let device = Default::default();
        let model: sum_int::Model<Backend> = sum_int::Model::default();

        let input1 = Tensor::<Backend, 1, Int>::from_ints([1, 2, 3, 4], &device);
        let input2 = Tensor::<Backend, 1, Int>::from_ints([1, 2, 3, 4], &device);
        let input3 = Tensor::<Backend, 1, Int>::from_ints([1, 2, 3, 4], &device);

        let output = model.forward(input1, input2, input3);
        let expected = TensorData::from([3i64, 6, 9, 12]);

        output.to_data().assert_eq(&expected, true);
    }

    #[test]
    fn mean_tensor_and_tensor() {
        let device = Default::default();
        let model: mean::Model<Backend> = mean::Model::default();

        let input1 = Tensor::<Backend, 1>::from_floats([1., 2., 3., 4.], &device);
        let input2 = Tensor::<Backend, 1>::from_floats([2., 2., 4., 0.], &device);
        let input3 = Tensor::<Backend, 1>::from_floats([3., 2., 5., -4.], &device);

        let output = model.forward(input1, input2, input3);
        let expected = TensorData::from([2.0f32, 2., 4., 0.]);

        output.to_data().assert_eq(&expected, true);
    }

    #[test]
    fn mul_scalar_with_tensor_and_tensor_with_tensor() {
        // Initialize the model with weights (loaded from the exported file)
        let model: mul::Model<Backend> = mul::Model::default();

        let device = Default::default();
        // Run the model
        let input = Tensor::<Backend, 4>::from_floats([[[[1., 2., 3., 4.]]]], &device);
        let scalar = 6.0f64;
        let output = model.forward(input, scalar);
        let expected = TensorData::from([[[[126f32, 252., 378., 504.]]]]);

        output.to_data().assert_eq(&expected, true);
    }

    #[test]
    fn div_tensor_by_scalar_and_tensor_by_tensor() {
        // Initialize the model without weights (because the exported file does not contain them)
        let device = Default::default();
        let model: div::Model<Backend> = div::Model::new(&device);

        // Run the model
        let input = Tensor::<Backend, 4>::from_floats([[[[3., 6., 6., 9.]]]], &device);
        let scalar1 = 9.0f64;
        let scalar2 = 3.0f64;
        let output = model.forward(input, scalar1, scalar2);
        let expected = TensorData::from([[[[1f32, 2., 2., 3.]]]]);

        output.to_data().assert_eq(&expected, true);
    }

    #[test]
    fn matmul() {
        // Initialize the model with weights (loaded from the exported file)
        let model: matmul::Model<Backend> = matmul::Model::default();

        let device = Default::default();
        let a = Tensor::<Backend, 1, Int>::arange(0..24, &device)
            .reshape([1, 2, 3, 4])
            .float();
        let b = Tensor::<Backend, 1, Int>::arange(0..16, &device)
            .reshape([1, 2, 4, 2])
            .float();
        let c = Tensor::<Backend, 1, Int>::arange(0..96, &device)
            .reshape([2, 3, 4, 4])
            .float();
        let d = Tensor::<Backend, 1, Int>::arange(0..4, &device).float();

        let (output_mm, output_mv, output_vm) = model.forward(a, b, c, d);
        // matrix-matrix `a @ b`
        let expected_mm = TensorData::from([[
            [[28f32, 34.], [76., 98.], [124., 162.]],
            [[604., 658.], [780., 850.], [956., 1042.]],
        ]]);
        // matrix-vector `c @ d` where the lhs vector is expanded and broadcasted to the correct dims
        let expected_mv = TensorData::from([
            [
                [14f32, 38., 62., 86.],
                [110., 134., 158., 182.],
                [206., 230., 254., 278.],
            ],
            [
                [302., 326., 350., 374.],
                [398., 422., 446., 470.],
                [494., 518., 542., 566.],
            ],
        ]);
        // vector-matrix `d @ c` where the rhs vector is expanded and broadcasted to the correct dims
        let expected_vm = TensorData::from([
            [
                [56f32, 62., 68., 74.],
                [152., 158., 164., 170.],
                [248., 254., 260., 266.],
            ],
            [
                [344., 350., 356., 362.],
                [440., 446., 452., 458.],
                [536., 542., 548., 554.],
            ],
        ]);

        output_mm.to_data().assert_eq(&expected_mm, true);
        output_vm.to_data().assert_eq(&expected_vm, true);
        output_mv.to_data().assert_eq(&expected_mv, true);
    }

    #[test]
    fn concat_tensors() {
        // Initialize the model
        let device = Default::default();
        let model: concat::Model<Backend> = concat::Model::new(&device);

        // Run the model
        let input = Tensor::<Backend, 4>::zeros([1, 2, 3, 5], &device);

        let output = model.forward(input);

        let expected = Shape::from([1, 18, 3, 5]);

        assert_eq!(output.shape(), expected);
    }

    #[test]
    fn conv1d() {
        // Initialize the model with weights (loaded from the exported file)
        let model: conv1d::Model<Backend> = conv1d::Model::default();

        // Run the model with pi as input for easier testing
        let input = Tensor::<Backend, 3>::full([6, 4, 10], consts::PI, &Default::default());

        let output = model.forward(input);

        // test the output shape
        let expected_shape: Shape = Shape::from([6, 2, 7]);
        assert_eq!(output.shape(), expected_shape);

        // We are using the sum of the output tensor to test the correctness of the conv1d node
        // because the output tensor is too large to compare with the expected tensor.
        let output_sum = output.sum().into_scalar();
        let expected_sum = -54.549_243; // from pytorch
        assert!(expected_sum.approx_eq(output_sum, (1.0e-4, 2)));
    }

    #[test]
    fn conv2d() {
        // Initialize the model with weights (loaded from the exported file)
        let model: conv2d::Model<Backend> = conv2d::Model::default();

        // Run the model with ones as input for easier testing
        let input = Tensor::<Backend, 4>::ones([2, 4, 10, 15], &Default::default());

        let output = model.forward(input);

        let expected_shape = Shape::from([2, 6, 6, 15]);
        assert_eq!(output.shape(), expected_shape);

        // We are using the sum of the output tensor to test the correctness of the conv2d node
        // because the output tensor is too large to compare with the expected tensor.
        let output_sum = output.sum().into_scalar();

        let expected_sum = -113.869_99; // from pytorch

        assert!(expected_sum.approx_eq(output_sum, (1.0e-4, 2)));
    }

    #[test]
    fn conv3d() {
        // Initialize the model with weights (loaded from the exported file)
        let model: conv3d::Model<Backend> = conv3d::Model::default();

        // Run the model with ones as input for easier testing
        let input = Tensor::<Backend, 5>::ones([2, 4, 4, 5, 7], &Default::default());

        let output = model.forward(input);

        let expected_shape = Shape::from([2, 6, 3, 5, 5]);
        assert_eq!(output.shape(), expected_shape);

        // We are using the sum of the output tensor to test the correctness of the conv3d node
        // because the output tensor is too large to compare with the expected tensor.
        let output_sum = output.sum().into_scalar();

        let expected_sum = 48.494_262; // from pytorch

        assert!(expected_sum.approx_eq(output_sum, (1.0e-4, 2)));
    }

    #[test]
    fn dropout_opset16() {
        let model: dropout_opset16::Model<Backend> = dropout_opset16::Model::default();

        // Run the model with ones as input for easier testing
        let input = Tensor::<Backend, 4>::ones([2, 4, 10, 15], &Default::default());

        let output = model.forward(input);

        let expected_shape = Shape::from([2, 4, 10, 15]);
        assert_eq!(output.shape(), expected_shape);

        let output_sum = output.sum().into_scalar();

        let expected_sum = 1200.0; // from pytorch

        assert!(expected_sum.approx_eq(output_sum, (1.0e-4, 2)));
    }

    #[test]
    fn dropout_opset7() {
        let model: dropout_opset7::Model<Backend> = dropout_opset7::Model::default();

        // Run the model with ones as input for easier testing
        let input = Tensor::<Backend, 4>::ones([2, 4, 10, 15], &Default::default());

        let output = model.forward(input);

        let expected_shape = Shape::from([2, 4, 10, 15]);
        assert_eq!(output.shape(), expected_shape);

        let output_sum = output.sum().into_scalar();

        let expected_sum = 1200.0; // from pytorch

        assert!(expected_sum.approx_eq(output_sum, (1.0e-4, 2)));
    }

    #[test]
    fn erf() {
        let model: erf::Model<Backend> = erf::Model::default();

        let device = Default::default();
        let input = Tensor::<Backend, 4>::from_data([[[[1.0, 2.0, 3.0, 4.0]]]], &device);
        let output = model.forward(input);
        let expected =
            Tensor::<Backend, 4>::from_data([[[[0.8427f32, 0.9953, 1.0000, 1.0000]]]], &device);

        output.to_data().assert_approx_eq(&expected.to_data(), 4);
    }

    #[test]
    fn gather_1d_idx() {
        let model: gather_1d_idx::Model<Backend> = gather_1d_idx::Model::default();

        let device = Default::default();

        let input = Tensor::<Backend, 2>::from_floats([[1., 2., 3.], [4., 5., 6.]], &device);
        let index = Tensor::<Backend, 1, Int>::from_ints([0, 2], &device);
        let expected = TensorData::from([[1f32, 3.], [4., 6.]]);
        let output = model.forward(input, index);

        assert_eq!(output.to_data(), expected);
    }

    #[test]
    fn gather_2d_idx() {
        let model: gather_2d_idx::Model<Backend> = gather_2d_idx::Model::default();

        let device = Default::default();

        let input = Tensor::<Backend, 2>::from_data([[1.0, 1.2], [2.3, 3.4], [4.5, 5.7]], &device);
        let index = Tensor::<Backend, 2, Int>::from_data([[0, 1], [1, 2]], &device);
        let expected = TensorData::from([[[1f32, 1.2], [2.3, 3.4]], [[2.3, 3.4], [4.5, 5.7]]]);
        let output = model.forward(input, index);

        assert_eq!(output.to_data(), expected);
    }

    #[test]
    fn gather_shape() {
        let model: gather_shape::Model<Backend> = gather_shape::Model::default();

        let device = Default::default();

        let input = Tensor::<Backend, 2>::from_floats([[1., 2., 3.], [4., 5., 6.]], &device);
        // shape(input) = [2, 3]
        let index = Tensor::<Backend, 1, Int>::from_ints([0], &device);
        let output = model.forward(input, index);
        let expected = TensorData::from([2i64]);

        assert_eq!(output.to_data(), expected);
    }

    #[test]
    fn gather_scalar() {
        let model: gather_scalar::Model<Backend> = gather_scalar::Model::default();

        let device = Default::default();

        let input = Tensor::<Backend, 2>::from_floats([[1., 2., 3.], [4., 5., 6.]], &device);
        let index = 0;
        let output = model.forward(input, index);
        let expected = TensorData::from([1f32, 2., 3.]);

        assert_eq!(output.to_data(), expected);
    }

    #[test]
    fn gather_elements() {
        // Initialize the model with weights (loaded from the exported file)
        let model: gather_elements::Model<Backend> = gather_elements::Model::default();

        let device = Default::default();
        // Run the model
        let input = Tensor::<Backend, 2>::from_floats([[1., 2.], [3., 4.]], &device);
        let index = Tensor::<Backend, 2, Int>::from_ints([[0, 0], [1, 0]], &device);
        let output = model.forward(input, index);
        let expected = TensorData::from([[1f32, 1.], [4., 3.]]);

        assert_eq!(output.to_data(), expected);
    }

    #[test]
    fn argmax() {
        // Initialize the model with weights (loaded from the exported file)
        let model: argmax::Model<Backend> = argmax::Model::default();

        let device = Default::default();
        // Run the model
        let input = Tensor::<Backend, 2>::from_floats([[1., 2., 3.], [4., 5., 6.]], &device);
        let output = model.forward(input);
        let expected = TensorData::from([[2i64], [2]]);

        output.to_data().assert_eq(&expected, true);
    }

    #[test]
    fn globalavrpool_1d_2d() {
        // The model contains 1d and 2d global average pooling nodes
        let model: global_avr_pool::Model<Backend> = global_avr_pool::Model::default();

        let device = Default::default();
        // Run the model with ones as input for easier testing
        let input_1d = Tensor::<Backend, 3>::ones([2, 4, 10], &device);
        let input_2d = Tensor::<Backend, 4>::ones([3, 10, 3, 15], &device);

        let (output_1d, output_2d) = model.forward(input_1d, input_2d);

        let expected_shape_1d = Shape::from([2, 4, 1]);
        let expected_shape_2d = Shape::from([3, 10, 1, 1]);
        assert_eq!(output_1d.shape(), expected_shape_1d);
        assert_eq!(output_2d.shape(), expected_shape_2d);

        let output_sum_1d = output_1d.sum().into_scalar();
        let output_sum_2d = output_2d.sum().into_scalar();

        let expected_sum_1d = 8.0; // from pytorch
        let expected_sum_2d = 30.0; // from pytorch

        assert!(expected_sum_1d.approx_eq(output_sum_1d, (1.0e-4, 2)));
        assert!(expected_sum_2d.approx_eq(output_sum_2d, (1.0e-4, 2)));
    }

    #[test]
    fn slice() {
        let model: slice::Model<Backend> = slice::Model::default();
        let device = Default::default();

        let input = Tensor::<Backend, 2>::from_floats(
            [
                [1., 2., 3., 4., 5., 6., 7., 8., 9., 10.],
                [11., 12., 13., 14., 15., 16., 17., 18., 19., 20.],
                [21., 22., 23., 24., 25., 26., 27., 28., 29., 30.],
                [31., 32., 33., 34., 35., 36., 37., 38., 39., 40.],
                [41., 42., 43., 44., 45., 46., 47., 48., 49., 50.],
            ],
            &device,
        );
        let output = model.forward(input);
        let expected = TensorData::from([
            [1f32, 2., 3., 4., 5.],
            [11f32, 12., 13., 14., 15.],
            [21., 22., 23., 24., 25.],
        ]);

        output.to_data().assert_eq(&expected, true);
    }

    #[test]
    fn softmax() {
        // Initialize the model without weights (because the exported file does not contain them)
        let device = Default::default();
        let model: softmax::Model<Backend> = softmax::Model::new(&device);

        // Run the model
        let input = Tensor::<Backend, 2>::from_floats(
            [
                [0.33669037, 0.128_809_4, 0.23446237],
                [0.23033303, -1.122_856_4, -0.18632829],
            ],
            &device,
        );
        let output = model.forward(input);
        let expected = TensorData::from([
            [0.36830685f32, 0.29917702, 0.33251613],
            [0.521_469_2, 0.13475533, 0.343_775_5],
        ]);

        output.to_data().assert_eq(&expected, true);
    }

    #[test]
    fn log_softmax() {
        // Initialize the model without weights (because the exported file does not contain them)
        let device = Default::default();
        let model: log_softmax::Model<Backend> = log_softmax::Model::new(&device);

        // Run the model
        let input = Tensor::<Backend, 2>::from_floats(
            [
                [0.33669037, 0.128_809_4, 0.23446237],
                [0.23033303, -1.122_856_4, -0.18632829],
            ],
            &device,
        );
        let output = model.forward(input);
        let expected = TensorData::from([
            [-0.998_838_9f32, -1.206_719_9, -1.101_067],
            [-0.651_105_1, -2.004_294_6, -1.067_766_4],
        ]);

        output.to_data().assert_eq(&expected, true);
    }

    #[test]
    fn sqrt() {
        let device = Default::default();
        let model: sqrt::Model<Backend> = sqrt::Model::new(&device);

        let input1 = Tensor::<Backend, 4>::from_floats([[[[1.0, 4.0, 9.0, 25.0]]]], &device);
        let input2 = 36f64;

        let (output1, output2) = model.forward(input1, input2);
        let expected1 = TensorData::from([[[[1.0f32, 2.0, 3.0, 5.0]]]]);
        let expected2 = 6.0;

        output1.to_data().assert_eq(&expected1, true);
        assert_eq!(output2, expected2);
    }

    #[test]
    fn min() {
        let device = Default::default();

        let model: min::Model<Backend> = min::Model::new(&device);
        let input1 = Tensor::<Backend, 2>::from_floats([[-1.0, 42.0, 0.0, 42.0]], &device);
        let input2 = Tensor::<Backend, 2>::from_floats([[2.0, 4.0, 42.0, 25.0]], &device);

        let output = model.forward(input1, input2);
        let expected = TensorData::from([[-1.0f32, 4.0, 0.0, 25.0]]);

        output.to_data().assert_eq(&expected, true);
    }

    #[test]
    fn max() {
        let device = Default::default();

        let model: max::Model<Backend> = max::Model::new(&device);
        let input1 = Tensor::<Backend, 2>::from_floats([[1.0, 42.0, 9.0, 42.0]], &device);
        let input2 = Tensor::<Backend, 2>::from_floats([[42.0, 4.0, 42.0, 25.0]], &device);

        let output = model.forward(input1, input2);
        let expected = TensorData::from([[42.0f32, 42.0, 42.0, 42.0]]);

        output.to_data().assert_eq(&expected, true);
    }

    #[test]
    fn maxpool1d() {
        let device = Default::default();

        let model: maxpool1d::Model<Backend> = maxpool1d::Model::new(&device);
        let input = Tensor::<Backend, 3>::from_floats(
            [[
                [1.927, 1.487, 0.901, -2.106, 0.678],
                [-1.235, -0.043, -1.605, -0.752, -0.687],
                [-0.493, 0.241, -1.111, 0.092, -2.317],
                [-0.217, -1.385, -0.396, 0.803, -0.622],
                [-0.592, -0.063, -0.829, 0.331, -1.558],
            ]],
            &device,
        );
        let output = model.forward(input);
        let expected = TensorData::from([[
            [1.927f32, 1.927, 0.901],
            [-0.043, -0.043, -0.687],
            [0.241, 0.241, 0.092],
            [-0.217, 0.803, 0.803],
            [-0.063, 0.331, 0.331],
        ]]);
        output.to_data().assert_eq(&expected, true);
    }

    #[test]
    fn maxpool2d() {
        // Initialize the model without weights (because the exported file does not contain them)
        let device = Default::default();
        let model: maxpool2d::Model<Backend> = maxpool2d::Model::new(&device);

        // Run the model
        let input = Tensor::<Backend, 4>::from_floats(
            [[[
                [1.927, 1.487, 0.901, -2.106, 0.678],
                [-1.235, -0.043, -1.605, -0.752, -0.687],
                [-0.493, 0.241, -1.111, 0.092, -2.317],
                [-0.217, -1.385, -0.396, 0.803, -0.622],
                [-0.592, -0.063, -0.829, 0.331, -1.558],
            ]]],
            &device,
        );
        let output = model.forward(input);
        let expected = TensorData::from([[[
            [0.901f32, 1.927, 1.487, 0.901],
            [0.901, 1.927, 1.487, 0.901],
            [-0.396, 0.803, 0.241, -0.396],
        ]]]);

        output.to_data().assert_eq(&expected, true);
    }

    #[test]
    fn avg_pool1d() {
        // Initialize the model without weights (because the exported file does not contain them)
        let device = Default::default();
        let model: avg_pool1d::Model<Backend> = avg_pool1d::Model::new(&device);

        // Run the model
        let input = Tensor::<Backend, 3>::from_floats(
            [[
                [-1.526, -0.750, -0.654, -1.609, -0.100],
                [-0.609, -0.980, -1.609, -0.712, 1.171],
                [1.767, -0.095, 0.139, -1.579, -0.321],
                [-0.299, 1.879, 0.336, 0.275, 1.716],
                [-0.056, 0.911, -1.392, 2.689, -0.111],
            ]],
            &device,
        );
        let (output1, output2, output3) = model.forward(input.clone(), input.clone(), input);
        let expected1 = TensorData::from([[[-1.135f32], [-0.978], [0.058], [0.548], [0.538]]]);
        let expected2 = TensorData::from([[
            [-0.569f32, -1.135, -0.591],
            [-0.397, -0.978, -0.288],
            [0.418, 0.058, -0.440],
            [0.395, 0.548, 0.582],
            [0.214, 0.538, 0.296],
        ]]);
        let expected3 = TensorData::from([[
            [-1.138f32, -1.135, -0.788],
            [-0.794, -0.978, -0.383],
            [0.836, 0.058, -0.587],
            [0.790, 0.548, 0.776],
            [0.427, 0.538, 0.395],
        ]]);

        let expected_shape1 = Shape::from([1, 5, 1]);
        let expected_shape2 = Shape::from([1, 5, 3]);
        let expected_shape3 = Shape::from([1, 5, 3]);

        assert_eq!(output1.shape(), expected_shape1);
        assert_eq!(output2.shape(), expected_shape2);
        assert_eq!(output3.shape(), expected_shape3);

        output1.to_data().assert_approx_eq(&expected1, 3);
        output2.to_data().assert_approx_eq(&expected2, 3);
        output3.to_data().assert_approx_eq(&expected3, 3);
    }

    #[test]
    fn avg_pool2d() {
        // Initialize the model without weights (because the exported file does not contain them)
        let device = Default::default();
        let model: avg_pool2d::Model<Backend> = avg_pool2d::Model::new(&device);

        // Run the model
        let input = Tensor::<Backend, 4>::from_floats(
            [[[
                [-0.077, 0.360, -0.782, 0.072, 0.665],
                [-0.287, 1.621, -1.597, -0.052, 0.611],
                [0.760, -0.034, -0.345, 0.494, -0.078],
                [-1.805, -0.476, 0.205, 0.338, 1.353],
                [0.374, 0.013, 0.774, -0.109, -0.271],
            ]]],
            &device,
        );
        let (output1, output2, output3) = model.forward(input.clone(), input.clone(), input);
        let expected1 = TensorData::from([[[[0.008f32, -0.131, -0.208, 0.425]]]]);
        let expected2 = TensorData::from([[[
            [-0.045f32, 0.202, -0.050, -0.295, 0.162, 0.160],
            [-0.176, 0.008, -0.131, -0.208, 0.425, 0.319],
            [-0.084, -0.146, 0.017, 0.170, 0.216, 0.125],
        ]]]);
        let expected3 = TensorData::from([[[
            [-0.182f32, 0.404, -0.100, -0.590, 0.324, 0.638],
            [-0.352, 0.008, -0.131, -0.208, 0.425, 0.638],
            [-0.224, -0.195, 0.023, 0.226, 0.288, 0.335],
        ]]]);

        let expected_shape1 = Shape::from([1, 1, 1, 4]);
        let expected_shape2 = Shape::from([1, 1, 3, 6]);
        let expected_shape3 = Shape::from([1, 1, 3, 6]);

        assert_eq!(output1.shape(), expected_shape1);
        assert_eq!(output2.shape(), expected_shape2);
        assert_eq!(output3.shape(), expected_shape3);

        output1.to_data().assert_approx_eq(&expected1, 3);
        output2.to_data().assert_approx_eq(&expected2, 3);
        output3.to_data().assert_approx_eq(&expected3, 3);
    }

    #[test]
    fn reduce_max() {
        let device = Default::default();
        let model: reduce_max::Model<Backend> = reduce_max::Model::new(&device);

        // Run the model
        let input = Tensor::<Backend, 4>::from_floats([[[[1.0, 4.0, 9.0, 25.0]]]], &device);
        let (output_scalar, output_tensor, output_value) = model.forward(input.clone());
        let expected_scalar = TensorData::from([25f32]);
        let expected = TensorData::from([[[[25f32]]]]);

        assert_eq!(output_scalar.to_data(), expected_scalar);
        assert_eq!(output_tensor.to_data(), input.to_data());
        assert_eq!(output_value.to_data(), expected);
    }

    #[test]
    fn reduce_min() {
        let device = Default::default();
        let model: reduce_min::Model<Backend> = reduce_min::Model::new(&device);

        // Run the models
        let input = Tensor::<Backend, 4>::from_floats([[[[1.0, 4.0, 9.0, 25.0]]]], &device);
        let (output_scalar, output_tensor, output_value) = model.forward(input.clone());
        let expected_scalar = TensorData::from([1f32]);
        let expected = TensorData::from([[[[1f32]]]]);

        assert_eq!(output_scalar.to_data(), expected_scalar);
        assert_eq!(output_tensor.to_data(), input.to_data());
        assert_eq!(output_value.to_data(), expected);
    }

    #[test]
    fn reduce_mean() {
        let device = Default::default();
        let model: reduce_mean::Model<Backend> = reduce_mean::Model::new(&device);

        // Run the model
        let input = Tensor::<Backend, 4>::from_floats([[[[1.0, 4.0, 9.0, 25.0]]]], &device);
        let (output_scalar, output_tensor, output_value) = model.forward(input.clone());
        let expected_scalar = TensorData::from([9.75f32]);
        let expected = TensorData::from([[[[9.75f32]]]]);

        output_scalar.to_data().assert_eq(&expected_scalar, true);
        output_tensor.to_data().assert_eq(&input.to_data(), true);
        output_value.to_data().assert_eq(&expected, true);
    }

    #[test]
    fn reduce_prod() {
        let device = Default::default();
        let model: reduce_prod::Model<Backend> = reduce_prod::Model::new(&device);

        // Run the model
        let input = Tensor::<Backend, 4>::from_floats([[[[1.0, 4.0, 9.0, 25.0]]]], &device);
        let (output_scalar, output_tensor, output_value) = model.forward(input.clone());
        let expected_scalar = TensorData::from([900f32]);
        let expected = TensorData::from([[[[900f32]]]]);

        // Tolerance of 0.001 since floating-point multiplication won't be perfect
        output_scalar
            .to_data()
            .assert_approx_eq(&expected_scalar, 3);
        output_tensor
            .to_data()
            .assert_approx_eq(&input.to_data(), 3);
        output_value.to_data().assert_approx_eq(&expected, 3);
    }

    #[test]
    fn reduce_sum_opset11() {
        let device = Default::default();
        let model: reduce_sum_opset11::Model<Backend> = reduce_sum_opset11::Model::new(&device);

        // Run the model
        let input = Tensor::<Backend, 4>::from_floats([[[[1.0, 4.0, 9.0, 25.0]]]], &device);
        let (output_scalar, output_tensor, output_value) = model.forward(input.clone());
        let expected_scalar = TensorData::from([39f32]);
        let expected = TensorData::from([[[[39f32]]]]);

        output_scalar.to_data().assert_eq(&expected_scalar, true);
        output_tensor.to_data().assert_eq(&input.to_data(), true);
        output_value.to_data().assert_eq(&expected, true);
    }

    #[test]
    fn reduce_sum_opset13() {
        let device = Default::default();
        let model: reduce_sum_opset13::Model<Backend> = reduce_sum_opset13::Model::new(&device);

        // Run the model
        let input = Tensor::<Backend, 4>::from_floats([[[[1.0, 4.0, 9.0, 25.0]]]], &device);
        let (output_scalar, output_tensor, output_value) = model.forward(input.clone());
        let expected_scalar = TensorData::from([39f32]);
        let expected = TensorData::from([[[[39f32]]]]);

        output_scalar.to_data().assert_eq(&expected_scalar, true);
        output_tensor.to_data().assert_eq(&input.to_data(), true);
        output_value.to_data().assert_eq(&expected, true);
    }

    #[test]
    fn reshape() {
        // Initialize the model without weights (because the exported file does not contain them)
        let device = Default::default();
        let model: reshape::Model<Backend> = reshape::Model::new(&device);

        // Run the model
        let input = Tensor::<Backend, 1>::from_floats([0., 1., 2., 3.], &device);
        let output = model.forward(input);
        let expected = TensorData::from([[0f32, 1., 2., 3.]]);

        output.to_data().assert_eq(&expected, true);
    }

    #[test]
    fn resize_with_sizes() {
        // Initialize the model without weights (because the exported file does not contain them)
        let device = Default::default();
        let model: resize_with_sizes::Model<Backend> = resize_with_sizes::Model::new(&device);

        // Run the model
        let input = Tensor::<Backend, 4>::from_floats(
            [[[
                [0.0, 1.0, 2.0, 3.0],
                [4.0, 5.0, 6.0, 7.0],
                [8.0, 9.0, 10.0, 11.0],
                [12.0, 13.0, 14.0, 15.0],
            ]]],
            &device,
        );

        // The sizes are [1, 1, 2, 3]
        let output = model.forward(input);
        let expected = TensorData::from([[[[0.0f32, 1.5, 3.0], [12.0, 13.5, 15.0]]]]);

        output.to_data().assert_eq(&expected, true);
    }

    #[test]
    fn resize_with_scales_1d_linear() {
        // Initialize the model without weights (because the exported file does not contain them)
        let device = Default::default();
        let model: resize_1d_linear_scale::Model<Backend> =
            resize_1d_linear_scale::Model::new(&device);

        // Run the model
        let input = Tensor::<Backend, 3>::from_floats(
            [[[1.5410, -0.2934, -2.1788, 0.5684, -1.0845, -1.3986]]],
            &device,
        );

        // The scales are 1.5
        let output = model.forward(input);

        Tensor::<Backend, 3>::from([[[
            1.5410, 0.3945, -0.7648, -1.9431, -0.8052, 0.3618, -0.6713, -1.2023, -1.3986,
        ]]])
        .to_data()
        .assert_approx_eq(&output.into_data(), 3);
    }

    #[test]
    fn resize_with_scales_2d_bilinear() {
        // Initialize the model without weights (because the exported file does not contain them)
        let device = Default::default();
        let model: resize_2d_bilinear_scale::Model<Backend> =
            resize_2d_bilinear_scale::Model::new(&device);

        // Run the model
        let input = Tensor::<Backend, 4>::from_floats(
            [[[
                [-1.1258, -1.1524, -0.2506, -0.4339, 0.8487, 0.6920],
                [-0.3160, -2.1152, 0.3223, -1.2633, 0.3500, 0.3081],
                [0.1198, 1.2377, 1.1168, -0.2473, -1.3527, -1.6959],
                [0.5667, 0.7935, 0.4397, 0.1124, 0.6408, 0.4412],
                [-0.2159, -0.7425, 0.5627, 0.2596, 0.5229, 2.3022],
                [-1.4689, -1.5867, 1.2032, 0.0845, -1.2001, -0.0048],
            ]]],
            &device,
        );

        // The scales are 1.5, 1.5
        let output = model.forward(input);

        let output_sum = output.sum().into_scalar();
        let expected_sum = -3.401_126_6; // from pytorch

        assert!(expected_sum.approx_eq(output_sum, (1.0e-4, 2)));
    }

    #[test]
    fn resize_with_scales_2d_nearest() {
        // Initialize the model without weights (because the exported file does not contain them)
        let device = Default::default();
        let model: resize_2d_nearest_scale::Model<Backend> =
            resize_2d_nearest_scale::Model::<Backend>::new(&device);

        // Run the model
        let input = Tensor::<Backend, 4>::from_floats(
            [[[
                [-1.1258, -1.1524, -0.2506, -0.4339, 0.8487, 0.6920],
                [-0.3160, -2.1152, 0.3223, -1.2633, 0.3500, 0.3081],
                [0.1198, 1.2377, 1.1168, -0.2473, -1.3527, -1.6959],
                [0.5667, 0.7935, 0.4397, 0.1124, 0.6408, 0.4412],
                [-0.2159, -0.7425, 0.5627, 0.2596, 0.5229, 2.3022],
                [-1.4689, -1.5867, 1.2032, 0.0845, -1.2001, -0.0048],
            ]]],
            &device,
        );

        // The scales are 1.5, 1.5
        let output = model.forward(input);

        assert_eq!(output.dims(), [1, 1, 9, 9]);

        let output_sum = output.sum().into_scalar();
        let expected_sum = -0.812_227_7; // from pytorch

        assert!(expected_sum.approx_eq(output_sum, (1.0e-4, 2)));
    }

    #[test]
    fn resize_with_scales_1d_nearest() {
        // Initialize the model without weights (because the exported file does not contain them)
        let device = Default::default();
        let model: resize_1d_nearest_scale::Model<Backend> =
            resize_1d_nearest_scale::Model::<Backend>::new(&device);

        // Run the model
        let input = Tensor::<Backend, 3>::from_floats(
            [[[1.5410, -0.2934, -2.1788, 0.5684, -1.0845, -1.3986]]],
            &device,
        );

        // The scales are 1.5, 1.5
        let output = model.forward(input);

        assert_eq!(output.dims(), [1, 1, 9]);

        let output_sum = output.sum().into_scalar();
        let expected_sum = -4.568_224; // from pytorch

        assert!(expected_sum.approx_eq(output_sum, (1.0e-4, 2)));
    }

    #[test]
    fn resize_with_scales_2d_bicubic() {
        // Initialize the model without weights (because the exported file does not contain them)
        let device = Default::default();
        let model: resize_2d_bicubic_scale::Model<Backend> =
            resize_2d_bicubic_scale::Model::<Backend>::new(&device);

        // Run the model
        let input = Tensor::<Backend, 4>::from_floats(
            [[[
                [-1.1258, -1.1524, -0.2506, -0.4339, 0.8487, 0.6920],
                [-0.3160, -2.1152, 0.3223, -1.2633, 0.3500, 0.3081],
                [0.1198, 1.2377, 1.1168, -0.2473, -1.3527, -1.6959],
                [0.5667, 0.7935, 0.4397, 0.1124, 0.6408, 0.4412],
                [-0.2159, -0.7425, 0.5627, 0.2596, 0.5229, 2.3022],
                [-1.4689, -1.5867, 1.2032, 0.0845, -1.2001, -0.0048],
            ]]],
            &device,
        );

        // The scales are 1.5, 1.5
        let output = model.forward(input);

        assert_eq!(output.dims(), [1, 1, 9, 9]);

        let output_sum = output.sum().into_scalar();

        let expected_sum = -3.515_921; // from pytorch

        assert!(expected_sum.approx_eq(output_sum, (1.0e-3, 2)));
    }

    #[test]
    fn shape() {
        let device = Default::default();
        let model: shape::Model<Backend> = shape::Model::new(&device);

        // Run the model
        let input = Tensor::<Backend, 2>::ones([4, 2], &device);
        let output = model.forward(input);
        let expected = [4, 2];
        assert_eq!(output, expected);
    }

    #[test]
    fn flatten() {
        // Initialize the model without weights (because the exported file does not contain them)
        let device = Default::default();
        let model: flatten::Model<Backend> = flatten::Model::new(&device);

        // Run the model
        let input = Tensor::<Backend, 3>::ones([1, 5, 15], &device);
        let output = model.forward(input);

        let expected_shape = Shape::from([1, 75]);
        assert_eq!(expected_shape, output.shape());
    }

    #[test]
    fn batch_norm() {
        let model: batch_norm::Model<Backend> = batch_norm::Model::default();

        // Run the model with ones as input for easier testing
        let input = Tensor::<Backend, 3>::ones([1, 20, 1], &Default::default());
        let output = model.forward(input);

        let expected_shape = Shape::from([1, 5, 2, 2]);
        assert_eq!(output.shape(), expected_shape);

        let output_sum = output.sum().into_scalar();
        let expected_sum = 19.999_802; // from pytorch
        assert!(expected_sum.approx_eq(output_sum, (1.0e-8, 2)));
    }

    #[test]
    fn layer_norm() {
        let device = Default::default();
        let model: layer_norm::Model<Backend> = layer_norm::Model::default();

        // Run the model with ones as input for easier testing
        let input = Tensor::<Backend, 3>::from_floats(
            [
                [[0., 1., 2., 3.], [4., 5., 6., 7.], [8., 9., 10., 11.]],
                [
                    [12., 13., 14., 15.],
                    [16., 17., 18., 19.],
                    [20., 21., 22., 23.],
                ],
            ],
            &device,
        );
        let output = model.forward(input);
        let expected = TensorData::from([
            [
                [-1.3416f32, -0.4472, 0.4472, 1.3416],
                [-1.3416, -0.4472, 0.4472, 1.3416],
                [-1.3416, -0.4472, 0.4472, 1.3416],
            ],
            [
                [-1.3416, -0.4472, 0.4472, 1.3416],
                [-1.3416, -0.4472, 0.4472, 1.3416],
                [-1.3416, -0.4472, 0.4472, 1.3416],
            ],
        ]);

        output.to_data().assert_approx_eq(&expected, 4);
    }

    #[test]
    fn leaky_relu() {
        // Initialize the model without weights (because the exported file does not contain them)
        let device = Default::default();
        let model: leaky_relu::Model<Backend> = leaky_relu::Model::new(&device);

        // Run the model
        let input = Tensor::<Backend, 2>::from_floats(
            [
                [0.33669037, 0.0, 0.23446237],
                [0.23033303, -1.122_856, -0.18632829],
            ],
            &device,
        );
        let output = model.forward(input);
        let expected = TensorData::from([
            [0.33669037f32, 0.0, 0.23446237],
            [0.23033303, -0.01122_856, -0.0018632829],
        ]);

        output.to_data().assert_eq(&expected, true);
    }

    #[test]
    fn prelu() {
        // Initialize the model without weights (because the exported file does not contain them)
        let device = Default::default();
        let model: prelu::Model<Backend> = prelu::Model::new(&device);

        // Run the model
        let input = Tensor::<Backend, 2>::from_floats(
            [
                [0.33669037, 0.0, 0.23446237],
                [0.23033303, -1.122_856, -0.18632829],
            ],
            &device,
        );
        let output = model.forward(input);
        let expected = TensorData::from([
            [0.33669037f32, 0.0, 0.23446237],
            [0.23033303, -0.280714, -0.046582073],
        ]);

        output.to_data().assert_eq(&expected, true);
    }

    #[test]
    fn relu() {
        // Initialize the model without weights (because the exported file does not contain them)
        let device = Default::default();
        let model: relu::Model<Backend> = relu::Model::new(&device);

        // Run the model
        let input = Tensor::<Backend, 2>::from_floats(
            [
                [0.33669037, 0.128_809_4, 0.23446237],
                [0.23033303, -1.122_856_4, -0.18632829],
            ],
            &device,
        );
        let output = model.forward(input);
        let expected = TensorData::from([
            [0.33669037f32, 0.128_809_4, 0.23446237],
            [0.23033303, 0.00000000, 0.00000000],
        ]);

        output.to_data().assert_eq(&expected, true);
    }

    #[test]
    fn sigmoid() {
        // Initialize the model without weights (because the exported file does not contain them)
        let device = Default::default();
        let model: sigmoid::Model<Backend> = sigmoid::Model::new(&device);

        // Run the model
        let input = Tensor::<Backend, 2>::from_floats(
            [
                [0.33669037, 0.128_809_4, 0.23446237],
                [0.23033303, -1.122_856_4, -0.18632829],
            ],
            &device,
        );
        let output = model.forward(input);
        let expected = TensorData::from([
            [0.58338636f32, 0.532_157_9, 0.55834854],
            [0.557_33, 0.24548186, 0.45355222],
        ]);

        output.to_data().assert_approx_eq(&expected, 7);
    }

    #[test]
    fn hard_sigmoid() {
        // Initialize the model without weights (because the exported file does not contain them)
        let device = Default::default();
        let model: hard_sigmoid::Model<Backend> = hard_sigmoid::Model::new(&device);

        // Run the model
        let input = Tensor::<Backend, 2>::from_floats(
            [
                [0.33669037, 0.12880941, 0.23446237],
                [0.23033303, -1.12285638, -0.18632829],
            ],
            &device,
        );
        let output = model.forward(input);
        let expected = TensorData::from([
            [0.55611509, 0.52146822, 0.53907704],
            [0.53838885, 0.31285727, 0.46894526],
        ]);

        output.to_data().assert_approx_eq(&expected, 7);
    }

    #[test]
    fn sin() {
        let device = Default::default();
        let model: sin::Model<Backend> = sin::Model::new(&device);

        let input = Tensor::<Backend, 4>::from_floats([[[[1.0, 4.0, 9.0, 25.0]]]], &device);

        let output = model.forward(input);
        let expected = TensorData::from([[[[0.8415f32, -0.7568, 0.4121, -0.1324]]]]);

        output.to_data().assert_approx_eq(&expected, 4);
    }

    #[test]
    fn transpose() {
        // Initialize the model without weights (because the exported file does not contain them)
        let device = Default::default();
        let model: transpose::Model<Backend> = transpose::Model::new(&device);

        // Run the model
        let input = Tensor::<Backend, 3>::from_floats(
            [
                [[0., 1., 2., 3.], [4., 5., 6., 7.], [8., 9., 10., 11.]],
                [
                    [12., 13., 14., 15.],
                    [16., 17., 18., 19.],
                    [20., 21., 22., 23.],
                ],
            ],
            &device,
        );
        let output = model.forward(input);
        let expected = TensorData::from([
            [[0f32, 4., 8.], [12., 16., 20.]],
            [[1., 5., 9.], [13., 17., 21.]],
            [[2., 6., 10.], [14., 18., 22.]],
            [[3., 7., 11.], [15., 19., 23.]],
        ]);

        output.to_data().assert_eq(&expected, true);
    }

    #[test]
    fn equal_scalar_to_scalar_and_tensor_to_tensor() {
        // Initialize the model with weights (loaded from the exported file)
        let model: equal::Model<Backend> = equal::Model::default();

        // Run the model
        let input = Tensor::<Backend, 4>::from_floats([[[[1., 1., 1., 1.]]]], &Default::default());

        let scalar = 2f64;
        let (tensor_out, scalar_out) = model.forward(input, scalar);
        let expected_tensor = TensorData::from([[[[true, true, true, true]]]]);
        let expected_scalar = false;

        tensor_out.to_data().assert_eq(&expected_tensor, true);
        assert_eq!(scalar_out, expected_scalar);
    }

    #[test]
    fn clip_opset16() {
        // Initialize the model without weights (because the exported file does not contain them)
        let device = Default::default();
        let model: clip_opset16::Model<Backend> = clip_opset16::Model::new(&device);

        // Run the model
        let input = Tensor::<Backend, 1>::from_floats(
            [
                0.88226926,
                0.91500396,
                0.38286376,
                0.95930564,
                0.390_448_2,
                0.60089535,
            ],
            &device,
        );
        let (output1, output2, output3) = model.forward(input);
        let expected1 = TensorData::from([
            0.88226926f32,
            0.91500396,
            0.38286376,
            0.95930564,
            0.390_448_2,
            0.60089535,
        ]);
        let expected2 = TensorData::from([0.7f32, 0.7, 0.5, 0.7, 0.5, 0.60089535]);
        let expected3 = TensorData::from([0.8f32, 0.8, 0.38286376, 0.8, 0.390_448_2, 0.60089535]);

        output1.to_data().assert_eq(&expected1, true);
        output2.to_data().assert_eq(&expected2, true);
        output3.to_data().assert_eq(&expected3, true);
    }

    #[test]
    fn clip_opset7() {
        // Initialize the model without weights (because the exported file does not contain them)
        let device = Default::default();
        let model: clip_opset7::Model<Backend> = clip_opset7::Model::new(&device);

        // Run the model
        let input = Tensor::<Backend, 1>::from_floats(
            [
                0.88226926f32,
                0.91500396,
                0.38286376,
                0.95930564,
                0.390_448_2,
                0.60089535,
            ],
            &device,
        );
        let (output1, output2, output3) = model.forward(input);
        let expected1 = TensorData::from([
            0.88226926f32,
            0.91500396,
            0.38286376,
            0.95930564,
            0.390_448_2,
            0.60089535,
        ]);
        let expected2 = TensorData::from([0.7f32, 0.7, 0.5, 0.7, 0.5, 0.60089535]);
        let expected3 = TensorData::from([0.8f32, 0.8, 0.38286376, 0.8, 0.390_448_2, 0.60089535]);

        output1.to_data().assert_eq(&expected1, true);
        output2.to_data().assert_eq(&expected2, true);
        output3.to_data().assert_eq(&expected3, true);
    }

    #[test]
    fn linear() {
        let device = Default::default();
        // Initialize the model with weights (loaded from the exported file)
        let model: linear::Model<Backend> = linear::Model::default();
        #[allow(clippy::approx_constant)]
        let input1 = Tensor::<Backend, 2>::full([4, 3], 3.14, &device);
        #[allow(clippy::approx_constant)]
        let input2 = Tensor::<Backend, 2>::full([2, 5], 3.14, &device);
        #[allow(clippy::approx_constant)]
        let input3 = Tensor::<Backend, 3>::full([3, 2, 7], 3.14, &device);

        let (output1, output2, output3) = model.forward(input1, input2, input3);

        // test the output shape
        let expected_shape1: Shape = Shape::from([4, 4]);
        let expected_shape2: Shape = Shape::from([2, 6]);
        let expected_shape3: Shape = Shape::from([3, 2, 8]);
        assert_eq!(output1.shape(), expected_shape1);
        assert_eq!(output2.shape(), expected_shape2);
        assert_eq!(output3.shape(), expected_shape3);

        // We are using the sum of the output tensor to test the correctness of the conv1d node
        // because the output tensor is too large to compare with the expected tensor.
        let output_sum1 = output1.sum().into_scalar();
        let output_sum2 = output2.sum().into_scalar();
        let output_sum3 = output3.sum().into_scalar();

        let expected_sum1 = -9.655_477; // from pytorch
        let expected_sum2 = -8.053_822; // from pytorch
        let expected_sum3 = 27.575_281; // from pytorch

        assert!(expected_sum1.approx_eq(output_sum1, (1.0e-6, 2)));
        assert!(expected_sum2.approx_eq(output_sum2, (1.0e-6, 2)));
        assert!(expected_sum3.approx_eq(output_sum3, (1.0e-6, 2)));
    }

    #[test]
    fn tanh() {
        // Initialize the model
        let device = Default::default();
        let model = tanh::Model::<Backend>::new(&device);

        // Run the model
        let input = Tensor::<Backend, 4>::from_floats([[[[1., 2., 3., 4.]]]], &device);
        let output = model.forward(input);
        // data from pyTorch
        let expected = TensorData::from([[[[0.7616f32, 0.9640, 0.9951, 0.9993]]]]);
        output.to_data().assert_approx_eq(&expected, 4);
    }

    #[test]
    fn range() {
        let device = Default::default();
        let model: range::Model<Backend> = range::Model::new(&device);

        // Run the model
        let start = 0i64;
        let limit = 10i64;
        let delta = 2i64;
        let output = model.forward(start, limit, delta);

        let expected = TensorData::from([0i64, 2, 4, 6, 8]);
        output.to_data().assert_eq(&expected, true);
    }

    #[test]
    fn recip() {
        // Initialize the model
        let device = Default::default();
        let model = recip::Model::<Backend>::new(&device);

        // Run the model
        let input = Tensor::<Backend, 4>::from_floats([[[[1., 2., 3., 4.]]]], &device);
        let output = model.forward(input);
        // data from pyTorch
        let expected = TensorData::from([[[[1.0000f32, 0.5000, 0.3333, 0.2500]]]]);
        output.to_data().assert_approx_eq(&expected, 4);
    }

    #[test]
    fn conv_transpose1d() {
        // Initialize the model with weights (loaded from the exported file)
        let model: conv_transpose1d::Model<Backend> = conv_transpose1d::Model::default();

        // Run the model with ones as input for easier testing
        let input = Tensor::<Backend, 3>::ones([2, 4, 10], &Default::default());

        let output = model.forward(input);

        let expected_shape = Shape::from([2, 6, 22]);
        assert_eq!(output.shape(), expected_shape);

        // We are using the sum of the output tensor to test the correctness of the conv_transpose1d node
        // because the output tensor is too large to compare with the expected tensor.
        let output_sum = output.sum().into_scalar();

        let expected_sum = 33.810_33; // example result running the corresponding PyTorch model (conv_transpose1d.py)

        assert!(expected_sum.approx_eq(output_sum, (1.0e-4, 2)));
    }

    #[test]
    fn conv_transpose2d() {
        // Initialize the model with weights (loaded from the exported file)
        let model: conv_transpose2d::Model<Backend> = conv_transpose2d::Model::default();

        // Run the model with ones as input for easier testing
        let input = Tensor::<Backend, 4>::ones([2, 4, 10, 15], &Default::default());

        let output = model.forward(input);

        let expected_shape = Shape::from([2, 6, 18, 15]);
        assert_eq!(output.shape(), expected_shape);

        // We are using the sum of the output tensor to test the correctness of the conv_transpose2d node
        // because the output tensor is too large to compare with the expected tensor.
        let output_sum = output.sum().into_scalar();

        let expected_sum = -134.96603; // result running pytorch model (conv_transpose2d.py)

        assert!(expected_sum.approx_eq(output_sum, (1.0e-4, 2)));
    }

    #[test]
    fn conv_transpose3d() {
        // Initialize the model with weights (loaded from the exported file)
        let model: conv_transpose3d::Model<Backend> = conv_transpose3d::Model::default();

        // Run the model with ones as input for easier testing
        let input = Tensor::<Backend, 5>::ones([2, 4, 4, 5, 7], &Default::default());

        let output = model.forward(input);

        let expected_shape = Shape::from([2, 6, 6, 5, 9]);
        assert_eq!(output.shape(), expected_shape);

        // We are using the sum of the output tensor to test the correctness of the conv_transpose3d node
        // because the output tensor is too large to compare with the expected tensor.
        let output_sum = output.sum().into_scalar();

        let expected_sum = -105.69771; // result running pytorch model (conv_transpose3d.py)

        assert!(expected_sum.approx_eq(output_sum, (1.0e-4, 2)));
    }

    #[test]
    fn cos() {
        let device = Default::default();
        let model: cos::Model<Backend> = cos::Model::new(&device);

        let input = Tensor::<Backend, 4>::from_floats([[[[1.0, 4.0, 9.0, 25.0]]]], &device);

        let output = model.forward(input);
        let expected = TensorData::from([[[[0.5403f32, -0.6536, -0.9111, 0.9912]]]]);

        output.to_data().assert_approx_eq(&expected, 4);
    }

    #[test]
    #[allow(clippy::approx_constant)]
    fn exp() {
        let device = Default::default();
        let model: exp::Model<Backend> = exp::Model::new(&device);

        let input = Tensor::<Backend, 4>::from_floats([[[[0.0000, 0.6931]]]], &device);

        let output = model.forward(input);
        let expected = TensorData::from([[[[1f32, 2.]]]]);

        output.to_data().assert_approx_eq(&expected, 2);
    }

    #[test]
    fn expand() {
        let device = Default::default();
        let model: expand::Model<Backend> = expand::Model::new(&device);

        let input1 = Tensor::<Backend, 2>::from_floats([[-1.0], [1.0]], &device);

        let output = model.forward(input1);
        let expected_shape = Shape::from([2, 2]);

        assert_eq!(output.shape(), expected_shape);
    }

    #[test]
    fn expand_tensor() {
        let device = Default::default();
        let model: expand_tensor::Model<Backend> = expand_tensor::Model::new(&device);

        let input1 = Tensor::<Backend, 2>::from_floats([[-1.0], [1.0]], &device);
        let input2 = Tensor::<Backend, 1, Int>::from_ints([2, 2], &device);

        let output = model.forward(input1, input2);
        let expected_shape = Shape::from([2, 2]);

        assert_eq!(output.shape(), expected_shape);
    }

    #[test]
    fn expand_shape() {
        let device = Default::default();
        let model: expand_shape::Model<Backend> = expand_shape::Model::new(&device);

        let input1 = Tensor::<Backend, 2>::from_floats([[-1.0], [1.0], [1.0], [1.0]], &device);
        let input2 = Tensor::<Backend, 2>::zeros([4, 4], &device);

        let output = model.forward(input1, input2);
        let expected_shape = Shape::from([4, 4]);

        assert_eq!(output.shape(), expected_shape);
    }

    #[test]
    fn gelu() {
        let device = Default::default();
        let model: gelu::Model<Backend> = gelu::Model::new(&device);

        let input = Tensor::<Backend, 4>::from_floats([[[[1.0, 4.0, 9.0, 25.0]]]], &device);

        let output = model.forward(input);
        let expected = TensorData::from([[[[0.8413f32, 3.9999, 9.0000, 25.0000]]]]);

        output.to_data().assert_approx_eq(&expected, 4);
    }

    #[test]
    fn log() {
        let device = Default::default();
        let model: log::Model<Backend> = log::Model::new(&device);

        let input = Tensor::<Backend, 4>::from_floats([[[[1.0, 4.0, 9.0, 25.0]]]], &device);

        let output = model.forward(input);
        let expected = TensorData::from([[[[0.0000f32, 1.3863, 2.1972, 3.2189]]]]);

        output.to_data().assert_approx_eq(&expected, 4);
    }

    #[test]
    fn neg() {
        let device = Default::default();
        let model: neg::Model<Backend> = neg::Model::new(&device);

        let input1 = Tensor::<Backend, 4>::from_floats([[[[1.0, 4.0, 9.0, 25.0]]]], &device);
        let input2 = 99f64;

        let (output1, output2) = model.forward(input1, input2);
        let expected1 = TensorData::from([[[[-1.0f32, -4.0, -9.0, -25.0]]]]);
        let expected2 = -99f64;

        output1.to_data().assert_approx_eq(&expected1, 4);

        assert_eq!(output2, expected2);
    }

    #[test]
    fn not() {
        let device = Default::default();
        let model: not::Model<Backend> = not::Model::new(&device);

        let input = Tensor::<Backend, 4, Bool>::from_bool(
            TensorData::from([[[[true, false, true, false]]]]),
            &device,
        );

        let output = model.forward(input).to_data();
        let expected = TensorData::from([[[[false, true, false, true]]]]);

        output.assert_eq(&expected, true);
    }

    #[test]
    fn pad() {
        let device = Default::default();
        let model: pad::Model<Backend> = pad::Model::new(&device);

        let input = Tensor::<Backend, 2>::from_floats([[1., 2.], [3., 4.], [5., 6.]], &device);
        let output = model.forward(input).to_data();
        let expected = TensorData::from([
            [0.0_f32, 0., 0., 0., 0., 0., 0., 0.],
            [0.0_f32, 0., 1., 2., 0., 0., 0., 0.],
            [0.0_f32, 0., 3., 4., 0., 0., 0., 0.],
            [0.0_f32, 0., 5., 6., 0., 0., 0., 0.],
            [0.0_f32, 0., 0., 0., 0., 0., 0., 0.],
            [0.0_f32, 0., 0., 0., 0., 0., 0., 0.],
            [0.0_f32, 0., 0., 0., 0., 0., 0., 0.],
        ]);

        output.assert_eq(&expected, true);
    }

    #[test]
    fn greater() {
        let device = Default::default();
        let model: greater::Model<Backend> = greater::Model::new(&device);

        let input1 = Tensor::<Backend, 2>::from_floats([[1.0, 4.0, 9.0, 25.0]], &device);
        let input2 = Tensor::<Backend, 2>::from_floats([[1.0, 5.0, 8.0, -25.0]], &device);

        let output = model.forward(input1, input2);
        let expected = TensorData::from([[false, false, true, true]]);

        output.to_data().assert_eq(&expected, true);
    }

    #[test]
    fn greater_scalar() {
        let device = Default::default();
        let model: greater_scalar::Model<Backend> = greater_scalar::Model::new(&device);

        let input1 = Tensor::<Backend, 2>::from_floats([[1.0, 4.0, 9.0, 0.5]], &device);
        let input2 = 1.0;

        let output = model.forward(input1, input2);
        let expected = TensorData::from([[false, true, true, false]]);

        output.to_data().assert_eq(&expected, true);
    }

    #[test]
    fn less() {
        let device = Default::default();
        let model: less::Model<Backend> = less::Model::new(&device);

        let input1 = Tensor::<Backend, 2>::from_floats([[1.0, 4.0, 9.0, 25.0]], &device);
        let input2 = Tensor::<Backend, 2>::from_floats([[1.0, 5.0, 8.0, -25.0]], &device);

        let output = model.forward(input1, input2);
        let expected = TensorData::from([[false, true, false, false]]);

        output.to_data().assert_eq(&expected, true);
    }

    #[test]
    fn less_scalar() {
        let device = Default::default();
        let model: less_scalar::Model<Backend> = less_scalar::Model::new(&device);

        let input1 = Tensor::<Backend, 2>::from_floats([[1.0, 4.0, 9.0, 0.5]], &device);
        let input2 = 1.0;

        let output = model.forward(input1, input2);
        let expected = TensorData::from([[false, false, false, true]]);

        output.to_data().assert_eq(&expected, true);
    }

    #[test]
    fn greater_or_equal() {
        let device = Default::default();
        let model: greater_or_equal::Model<Backend> = greater_or_equal::Model::new(&device);

        let input1 = Tensor::<Backend, 2>::from_floats([[1.0, 4.0, 9.0, 25.0]], &device);
        let input2 = Tensor::<Backend, 2>::from_floats([[1.0, 5.0, 8.0, -25.0]], &device);

        let output = model.forward(input1, input2);
        let expected = TensorData::from([[true, false, true, true]]);

        output.to_data().assert_eq(&expected, true);
    }

    #[test]
    fn greater_or_equal_scalar() {
        let device = Default::default();
        let model: greater_or_equal_scalar::Model<Backend> =
            greater_or_equal_scalar::Model::new(&device);

        let input1 = Tensor::<Backend, 2>::from_floats([[1.0, 4.0, 9.0, 0.5]], &device);
        let input2 = 1.0;

        let output = model.forward(input1, input2);
        let expected = TensorData::from([[true, true, true, false]]);

        output.to_data().assert_eq(&expected, true);
    }

    #[test]
    fn less_or_equal() {
        let device = Default::default();
        let model: less_or_equal::Model<Backend> = less_or_equal::Model::new(&device);

        let input1 = Tensor::<Backend, 2>::from_floats([[1.0, 4.0, 9.0, 25.0]], &device);
        let input2 = Tensor::<Backend, 2>::from_floats([[1.0, 5.0, 8.0, -25.0]], &device);

        let output = model.forward(input1, input2);
        let expected = TensorData::from([[true, true, false, false]]);

        output.to_data().assert_eq(&expected, true);
    }

    #[test]
    fn less_or_equal_scalar() {
        let device = Default::default();
        let model: less_or_equal_scalar::Model<Backend> = less_or_equal_scalar::Model::new(&device);

        let input1 = Tensor::<Backend, 2>::from_floats([[1.0, 4.0, 9.0, 0.5]], &device);
        let input2 = 1.0;

        let output = model.forward(input1, input2);
        let expected = TensorData::from([[true, false, false, true]]);

        output.to_data().assert_eq(&expected, true);
    }

    #[test]
    fn test_model_creation_with_a_default_device() {
        let device = Default::default();
        let model: neg::Model<Backend> = neg::Model::new(&device);

        let input1 = Tensor::<Backend, 4>::from_floats([[[[1.0, 4.0, 9.0, 25.0]]]], &device);
        let input2 = 99f64;

        let (output1, output2) = model.forward(input1, input2);
        let expected1 = TensorData::from([[[[-1.0f32, -4.0, -9.0, -25.0]]]]);
        let expected2 = -99f64;

        output1.to_data().assert_approx_eq(&expected1, 4);

        assert_eq!(output2, expected2);
    }
    #[test]
    fn pow_int_with_tensor_and_scalar() {
        let device = Default::default();
        let model: pow_int::Model<Backend> = pow_int::Model::new(&device);

        let input1 = Tensor::<Backend, 4, Int>::from_ints([[[[1, 2, 3, 4]]]], &device);
        let input2 = 2;

        let output = model.forward(input1, input2);
        let expected = TensorData::from([[[[1i64, 16, 729, 65536]]]]);

        output.to_data().assert_eq(&expected, true);
    }
    #[test]
    fn pow_with_tensor_and_scalar() {
        let device = Default::default();
        let model: pow::Model<Backend> = pow::Model::new(&device);

        let input1 = Tensor::from_floats([[[[1., 2., 3., 4.]]]], &device);
        let input2 = 2f64;

        let output = model.forward(input1, input2);

        let expected = TensorData::from([[[[1.0000f32, 1.6000e+01, 7.2900e+02, 6.5536e+04]]]]);

        output.to_data().assert_eq(&expected, true);
    }

    #[test]
    fn tile() {
        let device = Default::default();
        let model: tile::Model<Backend> = tile::Model::new(&device);

        let input = Tensor::<Backend, 2>::from_floats([[1., 2.], [3., 4.]], &device);
        let output = model.forward(input).to_data();
        let expected = TensorData::from([
            [1.0f32, 2.0f32, 1.0f32, 2.0f32],
            [3.0f32, 4.0f32, 3.0f32, 4.0f32],
            [1.0f32, 2.0f32, 1.0f32, 2.0f32],
            [3.0f32, 4.0f32, 3.0f32, 4.0f32],
        ]);

        output.assert_eq(&expected, true);
    }

    #[test]
    fn trilu_upper() {
        let device = Default::default();
        let model: trilu_upper::Model<Backend> = trilu_upper::Model::new(&device);
        let input = Tensor::<Backend, 3>::from_floats(
            [[[1., 2., 3.], [4., 5., 6.], [7., 8., 9.]]],
            &device,
        );
        let expected = TensorData::from([[
            [1.0_f32, 2.0_f32, 3.0_f32],
            [0.0_f32, 5.0_f32, 6.0_f32],
            [0.0_f32, 0.0_f32, 9.0_f32],
        ]]);

        let output = model.forward(input).to_data();

        output.assert_eq(&expected, true);
    }

    #[test]
    fn trilu_lower() {
        let device = Default::default();
        let model: trilu_lower::Model<Backend> = trilu_lower::Model::new(&device);
        let input = Tensor::<Backend, 3>::from_floats(
            [[[1., 2., 3.], [4., 5., 6.], [7., 8., 9.]]],
            &device,
        );
        let expected = TensorData::from([[
            [1.0_f32, 0.0_f32, 0.0_f32],
            [4.0_f32, 5.0_f32, 0.0_f32],
            [7.0_f32, 8.0_f32, 9.0_f32],
        ]]);

        let output = model.forward(input).to_data();

        output.assert_eq(&expected, true);
    }

    #[test]
    fn unsqueeze() {
        let device = Default::default();
        let model: unsqueeze::Model<Backend> = unsqueeze::Model::new(&device);
        let input_shape = Shape::from([3, 4, 5]);
        let expected_shape = Shape::from([1, 1, 3, 4, 5, 1]);
        let input = Tensor::ones(input_shape, &device);
        let output = model.forward(input);
        assert_eq!(output.shape(), expected_shape);
    }

    #[test]
    fn unsqueeze_opset16() {
        let device = Default::default();
        let model = unsqueeze_opset16::Model::<Backend>::new(&device);
        let input_shape = Shape::from([3, 4, 5]);
        let expected_shape = Shape::from([3, 4, 5, 1]);
        let input = Tensor::ones(input_shape, &device);
        let output = model.forward(input, 1.0);
        assert_eq!(expected_shape, output.0.shape());
        assert_eq!(Shape::from([1]), output.1.shape());
    }

    #[test]
    fn unsqueeze_opset11() {
        let device = Default::default();
        let model = unsqueeze_opset11::Model::<Backend>::new(&device);
        let input_shape = Shape::from([3, 4, 5]);
        let expected_shape = Shape::from([3, 4, 5, 1]);
        let input = Tensor::ones(input_shape, &device);
        let output = model.forward(input, 1.0);
        assert_eq!(expected_shape, output.0.shape());
        assert_eq!(Shape::from([1]), output.1.shape());
    }

    #[test]
    fn cast() {
        let device = Default::default();
        let model: cast::Model<Backend> = cast::Model::new(&device);

        let input_bool =
            Tensor::<Backend, 2, Bool>::from_bool(TensorData::from([[true], [true]]), &device);
        let input_int = Tensor::<Backend, 2, Int>::from_ints([[1], [1]], &device);
        let input_float = Tensor::<Backend, 2>::from_floats([[1f32], [1.]], &device);
        let input_scalar = 1f32;

        let (
            output1,
            output2,
            output3,
            output4,
            output5,
            output6,
            output7,
            output8,
            output9,
            output_scalar,
        ) = model.forward(
            input_bool.clone(),
            input_int.clone(),
            input_float.clone(),
            input_scalar,
        );
        let expected_bool = input_bool.to_data();
        let expected_int = input_int.to_data();
        let expected_float = input_float.to_data();
        let expected_scalar = 1;

        output1.to_data().assert_eq(&expected_bool, true);
        output2.to_data().assert_eq(&expected_int, true);
        output3.to_data().assert_approx_eq(&expected_float, 4);

        output4.to_data().assert_eq(&expected_bool, true);
        output5.to_data().assert_eq(&expected_int, true);
        output6.to_data().assert_approx_eq(&expected_float, 4);

        output7.to_data().assert_eq(&expected_bool, true);
        output8.to_data().assert_eq(&expected_int, true);
        output9.to_data().assert_approx_eq(&expected_float, 4);

        assert_eq!(output_scalar, expected_scalar);
    }

    #[test]
    fn mask_where() {
        let device = Default::default();
        let model: mask_where::Model<Backend> = mask_where::Model::new(&device);

        let x = Tensor::ones([2, 2], &device);
        let y = Tensor::zeros([2, 2], &device);
        let mask = Tensor::from_bool([[true, false], [false, true]].into(), &device);

        let output = model.forward(mask, x, y);
        let expected = TensorData::from([[1f32, 0.0], [0.0, 1.0]]);

        output.to_data().assert_eq(&expected, true);
    }

    #[test]
    fn mask_where_broadcast() {
        let device = Default::default();
        let model: mask_where_broadcast::Model<Backend> = mask_where_broadcast::Model::new(&device);

        let x = Tensor::ones([2], &device);
        let y = Tensor::zeros([2], &device);
        let mask = Tensor::from_bool([[true, false], [false, true]].into(), &device);

        let output = model.forward(mask, x, y);
        let expected = TensorData::from([[1f32, 0.0], [0.0, 1.0]]);

        output.to_data().assert_eq(&expected, true);
    }

    #[test]
    fn mask_where_scalar_x() {
        let device = Default::default();
        let model: mask_where_scalar_x::Model<Backend> = mask_where_scalar_x::Model::new(&device);

        let x = 1.0f32;
        let y = Tensor::zeros([2, 2], &device);
        let mask = Tensor::from_bool([[true, false], [false, true]].into(), &device);

        let output = model.forward(mask, x, y);
        let expected = TensorData::from([[1f32, 0.0], [0.0, 1.0]]);

        output.to_data().assert_eq(&expected, true);
    }

    #[test]
    fn mask_where_scalar_y() {
        let device = Default::default();
        let model: mask_where_scalar_y::Model<Backend> = mask_where_scalar_y::Model::new(&device);

        let x = Tensor::ones([2, 2], &device);
        let y = 0.0f32;
        let mask = Tensor::from_bool([[true, false], [false, true]].into(), &device);

        let output = model.forward(mask, x, y);
        let expected = TensorData::from([[1f32, 0.0], [0.0, 1.0]]);

        output.to_data().assert_eq(&expected, true);
    }

    #[test]
    fn mask_where_all_scalar() {
        let device = Default::default();
        let model: mask_where_all_scalar::Model<Backend> =
            mask_where_all_scalar::Model::new(&device);

        let x = 1.0f32;
        let y = 0.0f32;
        let mask = true;

        let output = model.forward(mask, x, y);
        let expected = 1.0f32;

        assert_eq!(output, expected);
    }

    #[test]
    fn sign() {
        let device = Default::default();
        let model: sign::Model<Backend> = sign::Model::new(&device);

        let input = Tensor::<Backend, 4>::from_floats([[[[-1.0, 2.0, 0.0, -4.0]]]], &device);

        let output = model.forward(input);
        let expected = TensorData::from([[[[-1.0f32, 1.0, 0.0, -1.0]]]]);

        output.to_data().assert_approx_eq(&expected, 4);
    }

    #[test]
    fn squeeze_opset16() {
        let device = Default::default();
        let model = squeeze_opset16::Model::<Backend>::new(&device);
        let input_shape = Shape::from([3, 4, 1, 5]);
        let expected_shape = Shape::from([3, 4, 5]);
        let input = Tensor::ones(input_shape, &device);
        let output = model.forward(input);
        assert_eq!(expected_shape, output.shape());
    }

    #[test]
    fn squeeze_opset13() {
        let device = Default::default();
        let model = squeeze_opset13::Model::<Backend>::new(&device);
        let input_shape = Shape::from([3, 4, 1, 5]);
        let expected_shape = Shape::from([3, 4, 5]);
        let input = Tensor::ones(input_shape, &device);
        let output = model.forward(input);
        assert_eq!(expected_shape, output.shape());
    }

    #[test]
    fn squeeze_multiple() {
        let device = Default::default();
        let model = squeeze_multiple::Model::<Backend>::new(&device);
        let input_shape = Shape::from([3, 4, 1, 5, 1]);
        let expected_shape = Shape::from([3, 4, 5]);
        let input = Tensor::ones(input_shape, &device);
        let output = model.forward(input);
        assert_eq!(expected_shape, output.shape());
    }

    #[test]
    fn random_uniform() {
        let device = Default::default();
        let model = random_uniform::Model::<Backend>::new(&device);
        let expected_shape = Shape::from([2, 3]);
        let output = model.forward();
        assert_eq!(expected_shape, output.shape());
    }

    #[test]
    fn random_uniform_like() {
        let device = Default::default();
        let model = random_uniform_like::Model::<Backend>::new(&device);
        let input = TensorData::zeros::<f64, _>(Shape::from([2, 4, 4]));
        let expected_shape = Shape::from([2, 4, 4]);

        let output = model.forward(input.into());

        assert_eq!(expected_shape, output.shape());
    }

    #[test]
    fn random_normal() {
        let device = Default::default();
        let model = random_normal::Model::<Backend>::new(&device);
        let expected_shape = Shape::from([2, 3]);
        let output = model.forward();
        assert_eq!(expected_shape, output.shape());
    }

    #[test]
    fn random_normal_like() {
        let device = Default::default();
        let model = random_normal_like::Model::<Backend>::new(&device);
        let input = TensorData::zeros::<f64, _>(Shape::from([2, 4, 4]));
        let expected_shape = Shape::from([2, 4, 4]);

        let output = model.forward(input.into());

        assert_eq!(expected_shape, output.shape());
    }

    #[test]
    fn constant_of_shape() {
        // This tests shape is being passed directly to the model
        let device = Default::default();
        let model = constant_of_shape::Model::<Backend>::new(&device);
        let input_shape = [2, 3, 2];
        let expected = Tensor::<Backend, 3>::full(input_shape, 1.125, &device).to_data();

        let output = model.forward(input_shape);

        output.to_data().assert_approx_eq(&expected, 3);
    }

    #[test]
    fn constant_of_shape_full_like() {
        // This tests shape is being passed from the input tensor

        let device = Default::default();
        let model = constant_of_shape_full_like::Model::<Backend>::new(&device);
        let shape = [2, 3, 2];
        let f_expected = Tensor::<Backend, 3>::full(shape, 3.0, &device);
        let i_expected = Tensor::<Backend, 3, Int>::full(shape, 5, &device);
        let b_expected = Tensor::<Backend, 3, Int>::ones(shape, &device).bool();

        let input = Tensor::ones(shape, &device);
        let (f_output, i_output, b_output) = model.forward(input);

        assert!(f_output.equal(f_expected).all().into_scalar());
        assert!(i_output.equal(i_expected).all().into_scalar());
        assert!(b_output.equal(b_expected).all().into_scalar());
    }

    #[test]
<<<<<<< HEAD
    fn one_hot() {
        // Test for OneHot model

        let device = Default::default();
        let model = one_hot::Model::<Backend>::new(&device);
        let input: Tensor<Backend, 1, Int> = Tensor::from_ints([1, 0, 2], &device);
        let expected: Tensor<Backend, 2, burn::prelude::Float> =
            Tensor::from_data(TensorData::from([[0, 1, 0], [1, 0, 0], [0, 0, 1]]), &device);
        let output: Tensor<Backend, 2, Int> = model.forward(input);
=======
    fn floor_test() {
        // Test for floor

        let device = Default::default();
        let model = floor::Model::<Backend>::new(&device);

        let input = Tensor::<Backend, 1>::from_floats([-0.5, 1.5, 2.1], &device);
        let expected = Tensor::<Backend, 1>::from_floats([-1., 1., 2.], &device);

        let output = model.forward(input);
>>>>>>> 3c12f5e1

        output.to_data().assert_approx_eq(&expected.to_data(), 3);
    }
}<|MERGE_RESOLUTION|>--- conflicted
+++ resolved
@@ -2218,7 +2218,6 @@
     }
 
     #[test]
-<<<<<<< HEAD
     fn one_hot() {
         // Test for OneHot model
 
@@ -2228,7 +2227,10 @@
         let expected: Tensor<Backend, 2, burn::prelude::Float> =
             Tensor::from_data(TensorData::from([[0, 1, 0], [1, 0, 0], [0, 0, 1]]), &device);
         let output: Tensor<Backend, 2, Int> = model.forward(input);
-=======
+        output.to_data().assert_approx_eq(&expected.to_data(), 3);
+    }
+
+    #[test}
     fn floor_test() {
         // Test for floor
 
@@ -2239,7 +2241,6 @@
         let expected = Tensor::<Backend, 1>::from_floats([-1., 1., 2.], &device);
 
         let output = model.forward(input);
->>>>>>> 3c12f5e1
 
         output.to_data().assert_approx_eq(&expected.to_data(), 3);
     }
