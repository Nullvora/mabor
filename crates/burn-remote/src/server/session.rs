use burn_common::id::StreamId;
use burn_common::stub::Mutex;
use burn_router::Runner;
use burn_tensor::{
<<<<<<< HEAD
    ops::FullPrecisionBackend,
    repr::{ReprBackend, TensorDescription, TensorId, TensorStatus},
=======
    backend::{Backend, BackendBridge},
    repr::ReprBackend,
>>>>>>> fb05a55d
    Device,
};
use std::{
    collections::HashMap,
    sync::mpsc::{Receiver, SyncSender},
};

use crate::shared::{ComputeTask, ConnectionId, SessionId, Task, TaskResponse};

use super::stream::Stream;

/// A session manager control the creation of sessions.
///
/// Each session manages its own stream, spawning one thread per stream to mimic the same behavior
/// a native backend would have.
pub struct SessionManager<B: ReprBackend> {
    runner: Runner<B>,
    sessions: Mutex<HashMap<SessionId, Session<B>>>,
}

struct Session<B: ReprBackend> {
    runner: Runner<B>,
    streams: HashMap<StreamId, Stream<B>>,
    sender: SyncSender<Receiver<TaskResponse>>,
    receiver: Option<Receiver<Receiver<TaskResponse>>>,
}

impl<B: ReprBackend> SessionManager<B>
where
    // Restrict full precision backend handle to be the same
    FullPrecisionBackend<B>: ReprBackend<Handle = B::Handle>,
{
    pub fn new(device: Device<B>) -> Self {
        Self {
            runner: Runner::new(device),
            sessions: Mutex::new(Default::default()),
        }
    }

    /// Register a new responder for the session. Only one responder can exist for a session for
    /// now.
    pub fn register_responder(&self, session_id: SessionId) -> Receiver<Receiver<TaskResponse>> {
        log::info!("Register responder for session {session_id}");
        let mut sessions = self.sessions.lock().unwrap();
        self.register_session(&mut sessions, session_id);

        let session = sessions.get_mut(&session_id).unwrap();
        session.init_responder()
    }

    /// Get the stream for the current session and task.
    pub fn stream(
        &self,
        session_id: &mut Option<SessionId>,
        task: Task,
    ) -> Option<(Stream<B>, ConnectionId, ComputeTask)> {
        let mut sessions = self.sessions.lock().unwrap();

        let session_id = match session_id {
            Some(id) => *id,
            None => match task {
                Task::Init(id) => {
                    log::info!("Init requester for session {id}");
                    *session_id = Some(id);
                    self.register_session(&mut sessions, id);
                    return None;
                }
                _ => panic!("The first message should initialize the session"),
            },
        };

        match sessions.get_mut(&session_id) {
            Some(session) => {
                let (task, connection_id) = match task {
                    Task::Compute(task, connection_id) => (task, connection_id),
                    _ => panic!("Only support compute tasks."),
                };
                let stream = session.select(connection_id.stream_id);
                Some((stream, connection_id, task))
            }
            None => panic!("To be initialized"),
        }
    }

    /// Close the session with the given id.
    pub fn close(&self, session_id: Option<SessionId>) {
        if let Some(id) = session_id {
            let mut sessions = self.sessions.lock().unwrap();
            if let Some(session) = sessions.get_mut(&id) {
                session.close();
            }
        }
    }

    fn register_session(&self, sessions: &mut HashMap<SessionId, Session<B>>, id: SessionId) {
        sessions.entry(id).or_insert_with(|| {
            log::info!("Creating a new session {id}");

            Session::new(self.runner.clone())
        });
    }
}

impl<B: ReprBackend> Session<B>
where
    // Restrict full precision backend handle to be the same
    FullPrecisionBackend<B>: ReprBackend<Handle = B::Handle>,
{
    fn new(runner: Runner<B>) -> Self {
        let (sender, reveiver) = std::sync::mpsc::sync_channel(1);
        Self {
            runner,
            streams: Default::default(),
            sender,
            receiver: Some(reveiver),
        }
    }

    fn init_responder(&mut self) -> Receiver<Receiver<TaskResponse>> {
        let mut receiver = None;
        core::mem::swap(&mut receiver, &mut self.receiver);
        receiver.expect("Only one responder per session is possible.")
    }

    /// Select the current [stream](Stream) based on the given task.
    fn select(&mut self, stream_id: StreamId) -> Stream<B> {
        // We return the stream.
        match self.streams.get(&stream_id) {
            Some(stream) => stream.clone(),
            None => {
                let stream = Stream::<B>::new(self.runner.clone(), self.sender.clone());
                self.streams.insert(stream_id, stream.clone());
                stream
            }
        }
    }

    // Close all streams created in the session.
    fn close(&mut self) {
        for (id, stream) in self.streams.drain() {
            log::info!("Closing stream {id}");
            stream.close();
        }
    }
}<|MERGE_RESOLUTION|>--- conflicted
+++ resolved
@@ -2,13 +2,9 @@
 use burn_common::stub::Mutex;
 use burn_router::Runner;
 use burn_tensor::{
-<<<<<<< HEAD
     ops::FullPrecisionBackend,
     repr::{ReprBackend, TensorDescription, TensorId, TensorStatus},
-=======
     backend::{Backend, BackendBridge},
-    repr::ReprBackend,
->>>>>>> fb05a55d
     Device,
 };
 use std::{
