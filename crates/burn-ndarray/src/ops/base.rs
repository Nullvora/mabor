--- conflicted
+++ resolved
@@ -5,11 +5,8 @@
 use core::{marker::PhantomData, ops::Range};
 use ndarray::s;
 use ndarray::Array2;
-<<<<<<< HEAD
 use ndarray::IntoDimension;
-=======
 use ndarray::SliceInfo;
->>>>>>> dc45cf17
 use ndarray::Zip;
 use num_traits::Signed;
 
@@ -118,7 +115,6 @@
         NdArrayTensor::new(array)
     }
 
-<<<<<<< HEAD
     /// Broadcasts the tensor to the given shape
     pub(crate) fn expand<const D1: usize, const D2: usize>(
         tensor: NdArrayTensor<E, D1>,
@@ -133,7 +129,8 @@
             .into_owned()
             .into_shared();
         NdArrayTensor { array }
-=======
+    }
+
     pub fn flip<const D: usize>(
         tensor: NdArrayTensor<E, D>,
         axes: &[usize],
@@ -160,7 +157,6 @@
         let array = tensor.array.slice(slice_info).into_owned().into_shared();
 
         NdArrayTensor::new(array)
->>>>>>> dc45cf17
     }
 }
 
