--- conflicted
+++ resolved
@@ -110,19 +110,18 @@
         B::bool_chunk(tensor, chunks, dim)
     }
 
-<<<<<<< HEAD
     fn bool_permute<const D: usize>(
         tensor: BoolTensor<Self, D>,
         axes: [usize; D],
     ) -> BoolTensor<Self, D> {
         B::bool_permute(tensor, axes)
-=======
+    }
+
     fn bool_argwhere<const D: usize>(tensor: BoolTensor<B, D>) -> IntTensor<B, 2> {
         B::bool_argwhere(tensor)
     }
 
     fn bool_nonzero<const D: usize>(tensor: BoolTensor<B, D>) -> Vec<IntTensor<B, 1>> {
         B::bool_nonzero(tensor)
->>>>>>> 4ed90a98
     }
 }