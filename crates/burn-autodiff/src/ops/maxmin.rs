use super::{unary, Backward, Ops};
use crate::{checkpoint::base::Checkpointer, grads::Gradients};
use burn_tensor::{backend::Backend, Shape};

#[derive(Debug)]
pub(crate) struct MaxMinDim;

impl<B: Backend, const D: usize> Backward<B, D, 1> for MaxMinDim {
    type State = (B::IntTensorPrimitive<D>, Shape<D>);

<<<<<<< HEAD
    fn backward(self, ops: Ops<Self::State, 1>, grads: &mut Gradients<B>) {
=======
    fn backward(
        self,
        ops: Ops<Self::State, 1>,
        grads: &mut Gradients,
        _checkpointer: &mut Checkpointer,
    ) {
>>>>>>> 57887e7a
        unary::<B, D, D, _>(ops.parents, ops.node, grads, |grad| {
            let (indices, shape) = ops.state;
            let device = B::float_device(&grad);
            let zeros = B::float_zeros(shape, &device);

            B::float_scatter(D - 1, zeros, indices, grad)
        });
    }
}<|MERGE_RESOLUTION|>--- conflicted
+++ resolved
@@ -8,16 +8,12 @@
 impl<B: Backend, const D: usize> Backward<B, D, 1> for MaxMinDim {
     type State = (B::IntTensorPrimitive<D>, Shape<D>);
 
-<<<<<<< HEAD
-    fn backward(self, ops: Ops<Self::State, 1>, grads: &mut Gradients<B>) {
-=======
     fn backward(
         self,
         ops: Ops<Self::State, 1>,
-        grads: &mut Gradients,
+        grads: &mut Gradients<B>,
         _checkpointer: &mut Checkpointer,
     ) {
->>>>>>> 57887e7a
         unary::<B, D, D, _>(ops.parents, ops.node, grads, |grad| {
             let (indices, shape) = ops.state;
             let device = B::float_device(&grad);
