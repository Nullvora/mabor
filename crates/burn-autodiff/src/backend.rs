--- conflicted
+++ resolved
@@ -1,10 +1,8 @@
-<<<<<<< HEAD
 use crate::{grads::Gradients, graph::backward::backward, tensor::AutodiffTensor};
 use burn_tensor::{
     backend::{AutodiffBackend, Backend},
     DynData,
 };
-=======
 use crate::{
     checkpoint::strategy::{CheckpointStrategy, NoCheckpointing},
     grads::Gradients,
@@ -12,7 +10,6 @@
     tensor::AutodiffTensor,
 };
 use burn_tensor::backend::{AutodiffBackend, Backend};
->>>>>>> 57887e7a
 use core::marker::PhantomData;
 
 /// Enable auto-differentiation on a backend.
