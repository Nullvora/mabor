[package]
authors = ["Dilshod Tadjibaev (@antimora)"]
edition.workspace = true
license = "MIT OR Apache-2.0"
name = "image-classification-web"
publish = false
version.workspace = true

[lib]
crate-type = ["cdylib"]

[features]
default = []
half_precision = []

[dependencies]
burn = { path = "../../crates/burn", version = "0.14.0", default-features = false, features = [
    "ndarray",
] }
<<<<<<< HEAD
cubecl = { workspace = true, features = ["wgpu"] }
burn-wgpu = { path = "../../crates/burn-wgpu", version = "0.14.0", default-features = false }
=======
burn-wgpu = { path = "../../crates/burn-wgpu", version = "0.14.0", default-features = false, features = [
    "autotune",
] }
>>>>>>> 0d5025ed
burn-candle = { path = "../../crates/burn-candle", version = "0.14.0", default-features = false }

log = { workspace = true }
serde = { workspace = true }
serde_json = { workspace = true }
console_error_panic_hook = { workspace = true }

# Wasm dependencies
wasm-bindgen = "0.2"
wasm-bindgen-futures = "0.4"
serde-wasm-bindgen = "0.6"
wasm-logger = "0.2"
wasm-timer = "0.2"
js-sys = "0.3"

[build-dependencies]
# Used to generate code from ONNX model
burn-import = { path = "../../crates/burn-import" }<|MERGE_RESOLUTION|>--- conflicted
+++ resolved
@@ -17,14 +17,10 @@
 burn = { path = "../../crates/burn", version = "0.14.0", default-features = false, features = [
     "ndarray",
 ] }
-<<<<<<< HEAD
 cubecl = { workspace = true, features = ["wgpu"] }
-burn-wgpu = { path = "../../crates/burn-wgpu", version = "0.14.0", default-features = false }
-=======
 burn-wgpu = { path = "../../crates/burn-wgpu", version = "0.14.0", default-features = false, features = [
     "autotune",
 ] }
->>>>>>> 0d5025ed
 burn-candle = { path = "../../crates/burn-candle", version = "0.14.0", default-features = false }
 
 log = { workspace = true }
