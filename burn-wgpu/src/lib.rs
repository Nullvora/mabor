#![warn(missing_docs)]

//! Burn WGPU Backend

#[macro_use]
extern crate derive_new;

mod ops;

pub(crate) mod context;
pub(crate) mod element;
pub(crate) mod kernel;
pub(crate) mod pool;
pub(crate) mod tensor;

mod device;
pub use device::*;

mod backend;
pub use backend::*;

mod graphics;
pub use graphics::*;

#[cfg(test)]
mod tests {
    use super::*;

    #[cfg(target_os = "macos")]
    type GraphicsApi = Metal;

    #[cfg(not(target_os = "macos"))]
    type GraphicsApi = Vulkan;

    type TestBackend = WGPUBackend<GraphicsApi, f32, i32>;
    type TestTensor<const D: usize> = burn_tensor::Tensor<TestBackend, D>;
    type TestTensorInt<const D: usize> = burn_tensor::Tensor<TestBackend, D, burn_tensor::Int>;

    burn_tensor::testgen_add!();
    burn_tensor::testgen_sub!();
    burn_tensor::testgen_div!();
    burn_tensor::testgen_mul!();
    burn_tensor::testgen_neg!();
    burn_tensor::testgen_powf!();
    burn_tensor::testgen_exp!();
    burn_tensor::testgen_log!();
    burn_tensor::testgen_log1p!();
    burn_tensor::testgen_sqrt!();
    burn_tensor::testgen_cos!();
    burn_tensor::testgen_sin!();
    burn_tensor::testgen_tanh!();
    burn_tensor::testgen_erf!();
    burn_tensor::testgen_relu!();
    burn_tensor::testgen_matmul!();
    burn_tensor::testgen_reshape!();
    burn_tensor::testgen_transpose!();
    burn_tensor::testgen_index!();
    burn_tensor::testgen_aggregation!();
    burn_tensor::testgen_arg!();
    burn_tensor::testgen_map_comparison!();
    burn_tensor::testgen_mask!();
    burn_tensor::testgen_cat!();
<<<<<<< HEAD
    burn_tensor::testgen_gather_scatter!();
=======
    burn_tensor::testgen_index_select!();
>>>>>>> b6be22b8

    type TestADBackend = burn_autodiff::ADBackendDecorator<TestBackend>;
    type TestADTensor<const D: usize, K> = burn_tensor::Tensor<TestADBackend, D, K>;

    burn_autodiff::testgen_ad_add!();
    burn_autodiff::testgen_ad_sub!();
    burn_autodiff::testgen_ad_div!();
    burn_autodiff::testgen_ad_mul!();
    burn_autodiff::testgen_ad_neg!();
    burn_autodiff::testgen_ad_powf!();
    burn_autodiff::testgen_ad_exp!();
    burn_autodiff::testgen_ad_log!();
    burn_autodiff::testgen_ad_log1p!();
    burn_autodiff::testgen_ad_sqrt!();
    burn_autodiff::testgen_ad_cos!();
    burn_autodiff::testgen_ad_sin!();
    burn_autodiff::testgen_ad_tanh!();
    burn_autodiff::testgen_ad_matmul!();
    burn_autodiff::testgen_ad_reshape!();
    burn_autodiff::testgen_ad_transpose!();
    burn_autodiff::testgen_ad_index!();
    burn_autodiff::testgen_ad_aggregation!();
    burn_autodiff::testgen_ad_cat!();
    burn_autodiff::testgen_ad_mask!();
    burn_autodiff::testgen_ad_index_select!();

    // Once all operations will be implemented.
    // burn_tensor::testgen_all!();
    // burn_autodiff::testgen_all!();
}<|MERGE_RESOLUTION|>--- conflicted
+++ resolved
@@ -60,11 +60,8 @@
     burn_tensor::testgen_map_comparison!();
     burn_tensor::testgen_mask!();
     burn_tensor::testgen_cat!();
-<<<<<<< HEAD
     burn_tensor::testgen_gather_scatter!();
-=======
     burn_tensor::testgen_index_select!();
->>>>>>> b6be22b8
 
     type TestADBackend = burn_autodiff::ADBackendDecorator<TestBackend>;
     type TestADTensor<const D: usize, K> = burn_tensor::Tensor<TestADBackend, D, K>;
