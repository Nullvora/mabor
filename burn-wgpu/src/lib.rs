#[macro_use]
extern crate derive_new;

mod ops;

pub(crate) mod context;
pub(crate) mod element;
pub(crate) mod kernel;
pub(crate) mod pool;
pub(crate) mod tensor;

mod device;
pub use device::*;

mod backend;
pub use backend::*;

mod graphics;
pub use graphics::*;

#[cfg(test)]
mod tests {
    use super::*;

    #[cfg(target_os = "macos")]
    type GraphicsApi = Metal;

    #[cfg(not(target_os = "macos"))]
    type GraphicsApi = Vulkan;

    type TestBackend = WGPUBackend<GraphicsApi, f32, i32>;
    type TestTensor<const D: usize> = burn_tensor::Tensor<TestBackend, D>;
    // type TestTensorInt<const D: usize> = burn_tensor::Tensor<TestBackend, D, burn_tensor::Int>;

    burn_tensor::testgen_add!();
    burn_tensor::testgen_sub!();
    burn_tensor::testgen_div!();
    burn_tensor::testgen_mul!();
    burn_tensor::testgen_neg!();
    burn_tensor::testgen_powf!();
    burn_tensor::testgen_exp!();
    burn_tensor::testgen_log!();
    burn_tensor::testgen_log1p!();
    burn_tensor::testgen_sqrt!();
    burn_tensor::testgen_cos!();
    burn_tensor::testgen_sin!();
    burn_tensor::testgen_tanh!();
    burn_tensor::testgen_erf!();
    burn_tensor::testgen_relu!();
    burn_tensor::testgen_matmul!();
    burn_tensor::testgen_reshape!();
    burn_tensor::testgen_transpose!();
    burn_tensor::testgen_index!();
    burn_tensor::testgen_aggregation!();
<<<<<<< HEAD
    burn_tensor::testgen_arg!();
=======
    burn_tensor::testgen_map_comparison!();
>>>>>>> 323261b5

    type TestADBackend = burn_autodiff::ADBackendDecorator<TestBackend>;
    type TestADTensor<const D: usize, K> = burn_tensor::Tensor<TestADBackend, D, K>;

    burn_autodiff::testgen_ad_add!();
    burn_autodiff::testgen_ad_sub!();
    burn_autodiff::testgen_ad_div!();
    burn_autodiff::testgen_ad_mul!();
    burn_autodiff::testgen_ad_neg!();
    burn_autodiff::testgen_ad_powf!();
    burn_autodiff::testgen_ad_exp!();
    burn_autodiff::testgen_ad_log!();
    burn_autodiff::testgen_ad_log1p!();
    burn_autodiff::testgen_ad_sqrt!();
    burn_autodiff::testgen_ad_cos!();
    burn_autodiff::testgen_ad_sin!();
    burn_autodiff::testgen_ad_tanh!();
    burn_autodiff::testgen_ad_matmul!();
    burn_autodiff::testgen_ad_reshape!();
    burn_autodiff::testgen_ad_transpose!();
    burn_autodiff::testgen_ad_index!();
    burn_autodiff::testgen_ad_aggregation!();

    // Once all operations will be implemented.
    // burn_tensor::testgen_all!();
    // burn_autodiff::testgen_all!();
}<|MERGE_RESOLUTION|>--- conflicted
+++ resolved
@@ -52,11 +52,8 @@
     burn_tensor::testgen_transpose!();
     burn_tensor::testgen_index!();
     burn_tensor::testgen_aggregation!();
-<<<<<<< HEAD
     burn_tensor::testgen_arg!();
-=======
     burn_tensor::testgen_map_comparison!();
->>>>>>> 323261b5
 
     type TestADBackend = burn_autodiff::ADBackendDecorator<TestBackend>;
     type TestADTensor<const D: usize, K> = burn_tensor::Tensor<TestADBackend, D, K>;
