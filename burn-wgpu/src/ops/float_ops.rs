--- conflicted
+++ resolved
@@ -7,11 +7,7 @@
 use crate::unary_scalar_inplace;
 use crate::{
     element::{FloatElement, IntElement},
-<<<<<<< HEAD
-    unary, unary_inplace, GraphicsApi, WgpuBackend, SEED,
-=======
-    unary, unary_inplace, unary_scalar, GraphicsApi, WGPUBackend, SEED,
->>>>>>> 77219f72
+    unary, unary_inplace, unary_scalar, GraphicsApi, WgpuBackend, SEED,
 };
 use burn_common::rand::get_seeded_rng;
 use burn_tensor::ElementConversion;
