name: CI

on:
  push:
    branches:
      - main
    paths:
      - 'Cargo.lock'
      - '**.rs'
      - '**.sh'
      - '**.ps1'
      - '**.yml'
      - '**.toml'
      - '!**.md'
      - '!LICENSE-APACHE'
      - '!LICENSE-MIT'
  pull_request:
    types: [opened, synchronize]
    paths:
      - 'Cargo.lock'
      - '**.rs'
      - '**.sh'
      - '**.ps1'
      - '**.yml'
      - '**.toml'
      - '!**.md'
      - '!LICENSE-APACHE'
      - '!LICENSE-MIT'

env:
  # Note: It is not possible to define top level env vars and pass them to composite actions.
  # To work around this issue we use inputs and define all the env vars here.

  RUST_PREVIOUS_VERSION: 1.86.0

  # Cargo
  CARGO_TERM_COLOR: "always"

  # Dependency versioning
  # from wgpu repo: https://github.com/gfx-rs/wgpu/blob/trunk/.github/workflows/ci.yml

  # Sourced from https://vulkan.lunarg.com/sdk/home#linux
  VULKAN_SDK_VERSION: "1.3.268"

  # Sourced from https://archive.mesa3d.org/. Bumping this requires
  # updating the mesa build in https://github.com/gfx-rs/ci-build and creating a new release.
  MESA_VERSION: "24.2.3"
  # Corresponds to https://github.com/gfx-rs/ci-build/releases
  MESA_CI_BINARY_BUILD: "build19"

  # Sourced from https://www.nuget.org/packages/Microsoft.Direct3D.WARP
  WARP_VERSION: "1.0.13"
  # Sourced from https://github.com/microsoft/DirectXShaderCompiler/releases
  # Must also be changed in shaders.yaml
  DXC_RELEASE: "v1.8.2407"
  DXC_FILENAME: "dxc_2024_07_31_clang_cl.zip"

  # Mozilla Grcov
  GRCOV_LINK: "https://github.com/mozilla/grcov/releases/download"
  GRCOV_VERSION: "0.8.19"

  # Typos version
  TYPOS_LINK: "https://github.com/crate-ci/typos/releases/download"
  TYPOS_VERSION: "1.23.4"

  # GCP runners
  GCP_RUNNERS_IMAGE_FAMILY: "tracel-ci-ubuntu-2404-amd64-nvidia"
  GCP_RUNNERS_TYPE: "g2-standard-4"
  GCP_RUNNERS_ZONE: "us-east1-c"

concurrency:
  group: ${{ github.workflow }}-${{ github.ref }}
  cancel-in-progress: true

jobs:
  prepare-checks:
    runs-on: ubuntu-latest
    outputs:
      rust-prev-version: ${{ env.RUST_PREVIOUS_VERSION }}
    steps:
      - name: Do Nothing
        if: false
        run: echo

  code-quality:
    runs-on: ubuntu-22.04
    needs: prepare-checks
    strategy:
      matrix:
        rust: [stable]
        include:
          - rust: stable
            toolchain: stable
    steps:
      - name: Setup Rust
        uses: tracel-ai/github-actions/setup-rust@v3
        with:
          rust-toolchain: ${{ matrix.toolchain }}
          cache-key: ${{ matrix.rust }}-linux
      # --------------------------------------------------------------------------------
      - name: Audit
        run: cargo xtask check audit
      # --------------------------------------------------------------------------------
      - name: Format
        shell: bash
        env:
          # work around for colors
          # see: https://github.com/rust-lang/rustfmt/issues/3385
          TERM: xterm-256color
        run: cargo xtask check format
      # --------------------------------------------------------------------------------
      - name: Lint
        run: cargo xtask check lint
      # --------------------------------------------------------------------------------
      - name: Typos
        uses: tracel-ai/github-actions/check-typos@v3

  documentation:
    runs-on: ubuntu-22.04
    needs: prepare-checks
    strategy:
      matrix:
        rust: [stable]
        include:
          - rust: stable
            toolchain: stable
    steps:
      - name: Setup Rust
        uses: tracel-ai/github-actions/setup-rust@v3
        with:
          rust-toolchain: ${{ matrix.toolchain }}
          cache-key: ${{ matrix.rust }}-linux
      # --------------------------------------------------------------------------------
      - name: Documentation Build
        run: cargo xtask doc build
      # --------------------------------------------------------------------------------
      - name: Documentation Tests
        run: cargo xtask doc tests

  ######################################################################################
  ## Disable CUDA tests for now, will be back soon
  ######################################################################################
  # linux-std-tests-gcp-launcher:
  #   needs: [prepare-checks, code-quality]
  #   runs-on: ubuntu-22.04
  #   strategy:
  #     matrix:
  #       rust: [stable]
  #       backend: [cuda]
  #       # backend: [cuda, vulkan]
  #   outputs:
  #     label_stable_cuda: ${{ steps.gen_output.outputs.label_stable_cuda }}
  #     # label_stable_vulkan: ${{ steps.gen_output.outputs.label_stable_vulkan }}
  #   steps:
  #     - name: Create runners
  #       id: create-runner
  #       uses: related-sciences/gce-github-runner@v0.14
  #       with:
  #         ephemeral: true
  #         image_family: ${{ env.GCP_RUNNERS_IMAGE_FAMILY }}
  #         image_project: ${{ secrets.GCP_CI_PROJECT_ID }}
  #         machine_type: ${{ env.GCP_RUNNERS_TYPE }}
  #         machine_zone: ${{ env.GCP_RUNNERS_ZONE }}
  #         maintenance_policy_terminate: true
  #         project_id: ${{ secrets.GCP_CI_PROJECT_ID }}
  #         service_account_key: ${{ secrets.GCP_SA_KEY }}
  #         token: ${{ secrets.GCE_GITHUB_RUNNER_GH_TOKEN }}
  #         vm_name_prefix: ${{ format('gce-gh-runner-linux-std-{0}-{1}-tests', matrix.rust, matrix.backend) }}
  #     # --------------------------------------------------------------------------------
  #     - name: Generate output
  #       id: gen_output
  #       run: |
  #         rust=${{ matrix.rust }}
  #         backend=${{ matrix.backend }}
  #         label=${{ steps.create-runner.outputs.label }}
  #         echo "label_${rust}_${backend}=${label}" >> "$GITHUB_OUTPUT"
  #     # --------------------------------------------------------------------------------
  #     # handle the case where we cancel the workflow while runners are being created
  #     - name: Install gcloud
  #       uses: google-github-actions/setup-gcloud@v2
  #       if: cancelled()
  #     # --------------------------------------------------------------------------------
  #     - name: Gcloud authentication
  #       uses: google-github-actions/auth@v2
  #       with:
  #         credentials_json: ${{ secrets.GCP_SA_KEY }}
  #         create_credentials_file: false
  #       if: cancelled()
  #     # --------------------------------------------------------------------------------
  #     - name: Make sure ephemeral runners are deleted
  #       if: cancelled()
  #       run: >
  #         gcloud compute instances delete
  #         --project ${{ secrets.GCP_CI_PROJECT_ID }}
  #         --zone ${{ env.GCP_RUNNERS_ZONE }}
  #         --quiet
  #         ${{ format('gce-gh-runner-linux-std-cuda-tests-{0}', matrix.rust) }}-${{ github.run_id }}-${{ github.run_attempt }}

  # linux-std-cuda-tests:
  #   needs: [prepare-checks, code-quality, linux-std-tests-gcp-launcher]
  #   runs-on: ${{ needs.linux-std-tests-gcp-launcher.outputs[format('label_{0}_cuda', matrix.rust)] }}
  #   env:
  #     LD_LIBRARY_PATH: '/usr/local/cuda/lib64'
  #     # disable incremental compilation (reduces artifact size)
  #     CARGO_PROFILE_TEST_INCREMENTAL: 'false'
  #   # Keep the stragegy to be able to easily add new rust versions if required
  #   strategy:
  #     matrix:
  #       rust: [stable]
  #       include:
  #         - rust: stable
  #           toolchain: stable
  #   steps:
  #     - name: Setup Rust
  #       uses: tracel-ai/github-actions/setup-rust@v3
  #       with:
  #         rust-toolchain: ${{ matrix.toolchain }}
  #         enable-cache: false
  #     # --------------------------------------------------------------------------------
  #     - name: Tests (burn-cuda)
  #       run: cargo xtask test --ci gcp-cuda-runner

  ######################################################################################
  ## Disable Vulkan tests as they are very long to run for now in GCP
  ######################################################################################
  # linux-std-vulkan-tests:
  #   needs: [prepare-checks, code-quality, linux-std-tests-gcp-launcher]
  #   runs-on: ${{ needs.linux-std-tests-gcp-launcher.outputs[format('label_{0}_vulkan', matrix.rust)] }}
  #   env:
  #     # disable incremental compilation (reduces artifact size)
  #     CARGO_PROFILE_TEST_INCREMENTAL: 'false'
  #   # Keep the stragegy to be able to easily add new rust versions if required
  #   strategy:
  #     matrix:
  #       rust: [stable]
  #       include:
  #         - rust: stable
  #           toolchain: stable
  #   steps:
  #     - name: Setup Rust
  #       uses: tracel-ai/github-actions/setup-rust@v3
  #       with:
  #         rust-toolchain: ${{ matrix.toolchain }}
  #         enable-cache: false
  #     # --------------------------------------------------------------------------------
  #     - name: Tests (burn-vulkan)
  #       run: cargo xtask test --ci gcp-vulkan-runner

  linux-std-tests:
    runs-on: ubuntu-22.04
    needs: [prepare-checks, code-quality]
    env:
      DISABLE_WGPU_SPIRV: '1'
      # disable incremental compilation (reduces artifact size)
      CARGO_PROFILE_TEST_INCREMENTAL: 'false'
    strategy:
      matrix:
        rust: [stable, prev]
        include:
          - rust: stable
            toolchain: stable
            coverage: --enable-coverage
          - rust: prev
            toolchain: ${{ needs.prepare-checks.outputs.rust-prev-version }}
    steps:
      - name: Setup Rust
        uses: tracel-ai/github-actions/setup-rust@v3
        with:
          rust-toolchain: ${{ matrix.toolchain }}
          cache-key: ${{ matrix.rust }}-linux
          # Disable cache on linux-std (stable) runner which currently always runs out of disk space with tests + coverage
          enable-cache: ${{ matrix.rust != 'stable' }}
      # --------------------------------------------------------------------------------
      - name: Setup Linux runner
        uses: tracel-ai/github-actions/setup-linux@v3
        with:
          vulkan-sdk-version: ${{ env.VULKAN_SDK_VERSION }}
          mesa-version: ${{ env.MESA_VERSION }}
          mesa-ci-build-version: ${{ env.MESA_CI_BINARY_BUILD }}
          cargo-package-to-clean: burn-tch
      # --------------------------------------------------------------------------------
      - name: Install grcov
        if: matrix.rust == 'stable'
        shell: bash
        run: |
          curl -L "$GRCOV_LINK/v$GRCOV_VERSION/grcov-x86_64-unknown-linux-musl.tar.bz2" |
          tar xj -C $HOME/.cargo/bin
          cargo xtask coverage install
      # --------------------------------------------------------------------------------
      - name: Tests
        run: cargo xtask ${{ matrix.coverage }} test --release --ci github-runner
      # --------------------------------------------------------------------------------
      - name: Generate lcov.info
        if: matrix.rust == 'stable'
        # /* is to exclude std library code coverage from analysis
        run: cargo xtask coverage generate --ignore "/*,xtask/*,examples/*"
      # --------------------------------------------------------------------------------
      - name: Codecov upload lcov.info
        if: matrix.rust == 'stable'
        uses: codecov/codecov-action@v5
        with:
          files: lcov.info
          token: ${{ secrets.CODECOV_TOKEN }}

  linux-no-std-tests:
    runs-on: ubuntu-22.04
    needs: [prepare-checks, code-quality]
    strategy:
      matrix:
        rust: [stable, prev]
        include:
          - rust: stable
            toolchain: stable
          - rust: prev
            toolchain: ${{ needs.prepare-checks.outputs.rust-prev-version }}
    steps:
      - name: Setup Rust
        uses: tracel-ai/github-actions/setup-rust@v3
        with:
          rust-toolchain: ${{ matrix.toolchain }}
          cache-key: ${{ matrix.rust }}-linux-no-std
      # --------------------------------------------------------------------------------
      - name: Setup Linux runner
        uses: tracel-ai/github-actions/setup-linux@v3
        with:
          vulkan-sdk-version: ${{ env.VULKAN_SDK_VERSION }}
          mesa-version: ${{ env.MESA_VERSION }}
          mesa-ci-build-version: ${{ env.MESA_CI_BINARY_BUILD }}
      # --------------------------------------------------------------------------------
      - name: Crates Build
        run: cargo xtask --context no-std build --ci
      # --------------------------------------------------------------------------------
      - name: Crates Tests
        run: cargo xtask --context no-std test --release --ci github-runner

  windows-std-tests:
    runs-on: windows-2022
    needs: [prepare-checks, code-quality]
    env:
      DISABLE_WGPU: '1'
    # Keep the stragegy to be able to easily add new rust versions if required
    strategy:
      matrix:
        rust: [stable]
        include:
          - rust: stable
            toolchain: stable
    steps:
      - name: Setup Rust
        uses: tracel-ai/github-actions/setup-rust@v3
        with:
          rust-toolchain: ${{ matrix.toolchain }}
          cache-key: ${{ matrix.rust }}-windows
      # --------------------------------------------------------------------------------
      - name: Setup Windows runner
        if: env.DISABLE_WGPU != '1'
        uses: tracel-ai/github-actions/setup-windows@v3
        with:
          dxc-release: ${{ env.DXC_RELEASE }}
          dxc-filename: ${{ env.DXC_FILENAME }}
          mesa-version: ${{ env.MESA_VERSION }}
          warp-version: ${{ env.WARP_VERSION }}
      # --------------------------------------------------------------------------------
      - name: Tests
        run: cargo xtask test --release --ci github-runner

  macos-std-tests:
    runs-on: blaze/macos-14
    needs: [prepare-checks, code-quality]
    # Keep the stragegy to be able to easily add new rust versions if required
    strategy:
      matrix:
        rust: [stable]
        include:
          - rust: stable
            toolchain: stable
    steps:
      - name: Setup Rust
        uses: tracel-ai/github-actions/setup-rust@v3
        with:
          rust-toolchain: ${{ matrix.toolchain }}
          cache-key: ${{ matrix.rust }}-macos
      # --------------------------------------------------------------------------------
      - name: Tests
<<<<<<< HEAD
        run: CUBECL_DEBUG_OPTION=profile cargo test -p burn-wgpu --lib
=======
        run: CUBECL_DEBUG_OPTION=profile cargo xtask test --release --ci github-runner
>>>>>>> d5677bdf
<|MERGE_RESOLUTION|>--- conflicted
+++ resolved
@@ -382,8 +382,4 @@
           cache-key: ${{ matrix.rust }}-macos
       # --------------------------------------------------------------------------------
       - name: Tests
-<<<<<<< HEAD
-        run: CUBECL_DEBUG_OPTION=profile cargo test -p burn-wgpu --lib
-=======
-        run: CUBECL_DEBUG_OPTION=profile cargo xtask test --release --ci github-runner
->>>>>>> d5677bdf
+        run: CUBECL_DEBUG_OPTION=profile cargo test --release -p burn-wgpu --lib