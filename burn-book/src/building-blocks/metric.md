# Metric

When working with the learner, you have the option to record metrics that will be monitored
throughout the training process. We currently offer a restricted range of metrics.

| Metric           | Description                                             |
|------------------|---------------------------------------------------------|
| Accuracy         | Calculate the accuracy in percentage                    |
| TopKAccuracy     | Calculate the top-k accuracy in percentage              |
<<<<<<< HEAD
| Precision        | Calculate precision in percentage                       |
=======
| AUROC            | Calculate the area under curve of ROC in percentage     |
>>>>>>> fb05a55d
| Loss             | Output the loss used for the backward pass              |
| CPU Temperature  | Fetch the temperature of CPUs                           |
| CPU Usage        | Fetch the CPU utilization                               |
| CPU Memory Usage | Fetch the CPU RAM usage                                 |
| GPU Temperature  | Fetch the GPU temperature                               |
| Learning Rate    | Fetch the current learning rate for each optimizer step |
| CUDA             | Fetch general CUDA metrics such as utilization          |

In order to use a metric, the output of your training step has to implement the `Adaptor` trait from
`burn-train::metric`. Here is an example for the classification output, already provided with the
crate.

```rust , ignore
/// Simple classification output adapted for multiple metrics.
#[derive(new)]
pub struct ClassificationOutput<B: Backend> {
    /// The loss.
    pub loss: Tensor<B, 1>,

    /// The output.
    pub output: Tensor<B, 2>,

    /// The targets.
    pub targets: Tensor<B, 1, Int>,
}

impl<B: Backend> Adaptor<AccuracyInput<B>> for ClassificationOutput<B> {
    fn adapt(&self) -> AccuracyInput<B> {
        AccuracyInput::new(self.output.clone(), self.targets.clone())
    }
}

impl<B: Backend> Adaptor<LossInput<B>> for ClassificationOutput<B> {
    fn adapt(&self) -> LossInput<B> {
        LossInput::new(self.loss.clone())
    }
}
```

# Custom Metric

Generating your own custom metrics is done by implementing the `Metric` trait.

```rust , ignore
/// Metric trait.
///
/// Implementations should define their own input type only used by the metric.
/// This is important since some conflict may happen when the model output is adapted for each
/// metric's input type.
///
/// The only exception is for metrics that don't need any input, setting the associated type
/// to the null type `()`.
pub trait Metric: Send + Sync {
    /// The input type of the metric.
    type Input;

    /// Updates the metric state and returns the current metric entry.
    fn update(&mut self, item: &Self::Input, metadata: &MetricMetadata) -> MetricEntry;
    /// Clear the metric state.
    fn clear(&mut self);
}
```

As an example, let's see how the loss metric is implemented.

```rust, ignore
/// The loss metric.
#[derive(Default)]
pub struct LossMetric<B: Backend> {
    state: NumericMetricState,
    _b: B,
}

/// The loss metric input type.
#[derive(new)]
pub struct LossInput<B: Backend> {
    tensor: Tensor<B, 1>,
}

impl<B: Backend> Metric for LossMetric<B> {
    type Input = LossInput<B>;

    fn update(&mut self, loss: &Self::Input, _metadata: &MetricMetadata) -> MetricEntry {
        let loss = loss.tensor.clone().mean().into_scalar().elem::<f64>();

        self.state
            .update(loss, 1, FormatOptions::new("Loss").precision(2))
    }

    fn clear(&mut self) {
        self.state.reset()
    }
}
```

When the metric you are implementing is numeric in nature, you may want to also implement the
`Numeric` trait. This will allow your metric to be plotted.

```rust, ignore
impl<B: Backend> Numeric for LossMetric<B> {
    fn value(&self) -> f64 {
        self.state.value()
    }
}
```<|MERGE_RESOLUTION|>--- conflicted
+++ resolved
@@ -4,14 +4,11 @@
 throughout the training process. We currently offer a restricted range of metrics.
 
 | Metric           | Description                                             |
-|------------------|---------------------------------------------------------|
+| ---------------- | ------------------------------------------------------- |
 | Accuracy         | Calculate the accuracy in percentage                    |
 | TopKAccuracy     | Calculate the top-k accuracy in percentage              |
-<<<<<<< HEAD
 | Precision        | Calculate precision in percentage                       |
-=======
 | AUROC            | Calculate the area under curve of ROC in percentage     |
->>>>>>> fb05a55d
 | Loss             | Output the loss used for the backward pass              |
 | CPU Temperature  | Fetch the temperature of CPUs                           |
 | CPU Usage        | Fetch the CPU utilization                               |
