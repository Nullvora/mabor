# Tensor

As previously explained in the [model section](../basic-workflow/model.md), the Tensor struct has 3
generic arguments: the backend B, the dimensionality D, and the data type.

```rust , ignore
Tensor<B, D>           // Float tensor (default)
Tensor<B, D, Float>    // Explicit float tensor
Tensor<B, D, Int>      // Int tensor
Tensor<B, D, Bool>     // Bool tensor
```

Note that the specific element types used for `Float`, `Int`, and `Bool` tensors are defined by
backend implementations.

Burn Tensors are defined by the number of dimensions D in its declaration as opposed to its shape.
The actual shape of the tensor is inferred from its initialization. For example, a Tensor of size
(5,) is initialized as below:

```rust, ignore
let floats = [1.0, 2.0, 3.0, 4.0, 5.0];

// correct: Tensor is 1-Dimensional with 5 elements
let tensor_1 = Tensor::<Backend, 1>::from_floats(floats);

// incorrect: let tensor_1 = Tensor::<Backend, 5>::from_floats(floats);
// this will lead to an error and is for creating a 5-D tensor
```

### Initialization

Burn Tensors are primarily initialized using the `from_data()` method which takes the `Data` struct
as input. The `Data` struct has two fields: value & shape. To retrieve the data from a tensor, the
method `.to_data()` should be employed when intending to reuse the tensor afterward. Alternatively,
`.into_data()` is recommended for one-time use. Let's look at a couple of examples for initializing
a tensor from different inputs.

```rust, ignore

// Initialization from a given Backend (Wgpu)
let tensor_1 = Tensor::<Wgpu, 1>::from_data([1.0, 2.0, 3.0]);

// Initialization from a generic Backend
let tensor_2 = Tensor::<Backend, 1>::from_data(Data::from([1.0, 2.0, 3.0]).convert());

// Initialization using from_floats (Recommended for f32 ElementType)
// Will be converted to Data internally.
// `.convert()` not needed as from_floats() defined for fixed ElementType
let tensor_3 = Tensor::<Backend, 1>::from_floats([1.0, 2.0, 3.0]);

// Initialization of Int Tensor from array slices
let arr: [i32; 6] = [1, 2, 3, 4, 5, 6];
let tensor_4 = Tensor::<Backend, 1, Int>::from_data(Data::from(&arr[0..3]).convert());

// Initialization from a custom type

struct BodyMetrics {
    age: i8,
    height: i16,
    weight: f32
}

let bmi = BodyMetrics{
        age: 25,
        height: 180,
        weight: 80.0
    };
let data  = Data::from([bmi.age as f32, bmi.height as f32, bmi.weight]).convert();
let tensor_5 = Tensor::<Backend, 1>::from_data(data);

```

The `.convert()` method for Data struct is called to ensure that the data's primitive type is
consistent across all backends. With `.from_floats()` method the ElementType is fixed as f32 and
therefore no convert operation is required across backends. This operation can also be done at
element wise level as:
`let tensor_6 = Tensor::<B, 1, Int>::from_data(Data::from([(item.age as i64).elem()])`. The
`ElementConversion` trait however needs to be imported for the element wise operation.

## Ownership and Cloning

Almost all Burn operations take ownership of the input tensors. Therefore, reusing a tensor multiple
times will necessitate cloning it. Let's look at an example to understand the ownership rules and
cloning better. Suppose we want to do a simple min-max normalization of an input tensor.

```rust, ignore
let input = Tensor::<Wgpu, 1>::from_floats([1.0, 2.0, 3.0, 4.0]);
let min = input.min();
let max = input.max();
let input = (input - min).div(max - min);
```

With PyTorch tensors, the above code would work as expected. However, Rust's strict ownership rules
will give an error and prevent using the input tensor after the first `.min()` operation. The
ownership of the input tensor is transferred to the variable `min` and the input tensor is no longer
available for further operations. Burn Tensors like most complex primitives do not implement the
`Copy` trait and therefore have to be cloned explicitly. Now let's rewrite a working example of
doing min-max normalization with cloning.

```rust, ignore
let input = Tensor::<Wgpu, 1>::from_floats([1.0, 2.0, 3.0, 4.0]);
let min = input.clone().min();
let max = input.clone().max();
let input = (input.clone() - min.clone()).div(max - min);
println!("{:?}", input.to_data());// Success: [0.0, 0.33333334, 0.6666667, 1.0]

// Notice that max, min have been moved in last operation so
// the below print will give an error.
// If we want to use them for further operations,
// they will need to be cloned in similar fashion.
// println!("{:?}", min.to_data());
```

We don't need to be worried about memory overhead because with cloning, the tensor's buffer isn't
copied, and only a reference to it is increased. This makes it possible to determine exactly how
many times a tensor is used, which is very convenient for reusing tensor buffers or even fusing
operations into a single kernel ([burn-fusion](https://burn.dev/docs/burn_fusion/index.htmls)). For
that reason, we don't provide explicit inplace operations. If a tensor is used only one time,
inplace operations will always be used when available.

## Tensor Operations

Normally with PyTorch, explicit inplace operations aren't supported during the backward pass, making
them useful only for data preprocessing or inference-only model implementations. With Burn, you can
focus more on _what_ the model should do, rather than on _how_ to do it. We take the responsibility
of making your code run as fast as possible during training as well as inference. The same
principles apply to broadcasting; all operations support broadcasting unless specified otherwise.

Here, we provide a list of all supported operations along with their PyTorch equivalents. Note that
for the sake of simplicity, we ignore type signatures. For more details, refer to the
[full documentation](https://docs.rs/burn/latest/burn/tensor/struct.Tensor.html).

### Basic Operations

Those operations are available for all tensor kinds: `Int`, `Float`, and `Bool`.

| Burn                                  | PyTorch Equivalent                   |
| ------------------------------------- | ------------------------------------ |
| `Tensor::cat(tensors, dim)`           | `torch.cat(tensors, dim)`            |
| `Tensor::empty(shape, device)`        | `torch.empty(shape, device=device)`  |
| `Tensor::from_primitive(primitive)`   | N/A                                  |
| `Tensor::stack(tensors, dim)`         | `torch.stack(tensors, dim)`          |
| `tensor.all()`                        | `tensor.all()`                       |
| `tensor.all_dim(dim)`                 | `tensor.all(dim)`                    |
| `tensor.any()`                        | `tensor.any()`                       |
| `tensor.any_dim(dim)`                 | `tensor.any(dim)`                    |
| `tensor.chunk(num_chunks, dim)`       | `tensor.chunk(num_chunks, dim)`      |
| `tensor.device()`                     | `tensor.device`                      |
| `tensor.dims()`                       | `tensor.size()`                      |
| `tensor.equal(other)`                 | `x == y`                             |
| `tensor.flatten(start_dim, end_dim)`  | `tensor.flatten(start_dim, end_dim)` |
| `tensor.into_data()`                  | N/A                                  |
| `tensor.into_primitive()`             | N/A                                  |
| `tensor.into_scalar()`                | `tensor.item()`                      |
| `tensor.narrow(dim, start, length)`   | `tensor.narrow(dim, start, length)`  |
| `tensor.not_equal(other)`             | `x != y`                             |
| `tensor.permute(axes)`                | `tensor.permute(axes)`               |
| `tensor.repeat(2, 4)`                 | `tensor.repeat([1, 1, 4])`           |
| `tensor.reshape(shape)`               | `tensor.view(shape)`                 |
| `tensor.shape()`                      | `tensor.shape`                       |
| `tensor.slice(ranges)`                | `tensor[(*ranges,)]`                 |
| `tensor.slice_assign(ranges, values)` | `tensor[(*ranges,)] = values`        |
| `tensor.squeeze(dim)`                 | `tensor.squeeze(dim)`                |
| `tensor.to_data()`                    | N/A                                  |
| `tensor.to_device(device)`            | `tensor.to(device)`                  |
| `tensor.unsqueeze()`                  | `tensor.unsqueeze(0)`                |
| `tensor.unsqueeze_dim(dim)`           | `tensor.unsqueeze(dim)`              |

### Numeric Operations

Those operations are available for numeric tensor kinds: `Float` and `Int`.

| Burn                                                            | PyTorch Equivalent                             |
| --------------------------------------------------------------- | ---------------------------------------------- |
| `Tensor::eye(size, device)`                                     | `torch.eye(size, device=device)`               |
| `Tensor::full(shape, fill_value, device)`                       | `torch.full(shape, fill_value, device=device)` |
| `Tensor::ones(shape, device)`                                   | `torch.ones(shape, device=device)`             |
| `Tensor::zeros(shape)`                                          | `torch.zeros(shape)`                           |
| `Tensor::zeros(shape, device)`                                  | `torch.zeros(shape, device=device)`            |
| `tensor.abs()`                                                  | `torch.abs(tensor)`                            |
| `tensor.add(other)` or `tensor + other`                         | `tensor + other`                               |
| `tensor.add_scalar(scalar)` or `tensor + scalar`                | `tensor + scalar`                              |
| `tensor.all_close(other, atol, rtol)`                           | `torch.allclose(tensor, other, atol, rtol)`    |
| `tensor.argmax(dim)`                                            | `tensor.argmax(dim)`                           |
| `tensor.argmin(dim)`                                            | `tensor.argmin(dim)`                           |
| `tensor.bool()`                                                 | `tensor.bool()`                                |
| `tensor.clamp(min, max)`                                        | `torch.clamp(tensor, min=min, max=max)`        |
| `tensor.clamp_max(max)`                                         | `torch.clamp(tensor, max=max)`                 |
| `tensor.clamp_min(min)`                                         | `torch.clamp(tensor, min=min)`                 |
| `tensor.div(other)` or `tensor / other`                         | `tensor / other`                               |
| `tensor.div_scalar(scalar)` or `tensor / scalar`                | `tensor / scalar`                              |
| `tensor.equal_elem(other)`                                      | `tensor.eq(other)`                             |
| `tensor.gather(dim, indices)`                                   | `torch.gather(tensor, dim, indices)`           |
| `tensor.greater(other)`                                         | `tensor.gt(other)`                             |
| `tensor.greater_elem(scalar)`                                   | `tensor.gt(scalar)`                            |
| `tensor.greater_equal(other)`                                   | `tensor.ge(other)`                             |
| `tensor.greater_equal_elem(scalar)`                             | `tensor.ge(scalar)`                            |
| `tensor.is_close(other, atol, rtol)`                            | `torch.isclose(tensor, other, atol, rtol)`     |
| `tensor.lower(other)`                                           | `tensor.lt(other)`                             |
| `tensor.lower_elem(scalar)`                                     | `tensor.lt(scalar)`                            |
| `tensor.lower_equal(other)`                                     | `tensor.le(other)`                             |
| `tensor.lower_equal_elem(scalar)`                               | `tensor.le(scalar)`                            |
| `tensor.mask_fill(mask, value)`                                 | `tensor.masked_fill(mask, value)`              |
| `tensor.mask_where(mask, value_tensor)`                         | `torch.where(mask, value_tensor, tensor)`      |
| `tensor.max()`                                                  | `tensor.max()`                                 |
| `tensor.max_dim(dim)`                                           | `tensor.max(dim, keepdim=True)`                |
| `tensor.max_dim_with_indices(dim)`                              | N/A                                            |
| `tensor.max_pair(other)`                                        | `torch.Tensor.max(a,b)`                        |
| `tensor.mean()`                                                 | `tensor.mean()`                                |
| `tensor.mean_dim(dim)`                                          | `tensor.mean(dim, keepdim=True)`               |
| `tensor.min()`                                                  | `tensor.min()`                                 |
| `tensor.min_dim(dim)`                                           | `tensor.min(dim, keepdim=True)`                |
| `tensor.min_dim_with_indices(dim)`                              | N/A                                            |
| `tensor.min_pair(other)`                                        | `torch.Tensor.min(a,b)`                        |
| `tensor.mul(other)` or `tensor * other`                         | `tensor * other`                               |
| `tensor.mul_scalar(scalar)` or `tensor * scalar`                | `tensor * scalar`                              |
| `tensor.neg()` or `-tensor`                                     | `-tensor`                                      |
| `tensor.not_equal_elem(scalar)`                                 | `tensor.ne(scalar)`                            |
| `tensor.powf(other)` or `tensor.powi(intother)`                 | `tensor.pow(other)`                            |
| `tensor.powf_scalar(scalar)` or `tensor.powi_scalar(intscalar)` | `tensor.pow(scalar)`                           |
| `tensor.prod()`                                                 | `tensor.prod()`                                |
| `tensor.prod_dim(dim)`                                          | `tensor.prod(dim, keepdim=True)`               |
| `tensor.scatter(dim, indices, values)`                          | `tensor.scatter_add(dim, indices, values)`     |
| `tensor.select(dim, indices)`                                   | `tensor.index_select(dim, indices)`            |
| `tensor.select_assign(dim, indices, values)`                    | N/A                                            |
| `tensor.sign()`                                                 | `tensor.sign()`                                |
| `tensor.sub(other)` or `tensor - other`                         | `tensor - other`                               |
| `tensor.sub_scalar(scalar)` or `tensor - scalar`                | `tensor - scalar`                              |
| `tensor.sum()`                                                  | `tensor.sum()`                                 |
| `tensor.sum_dim(dim)`                                           | `tensor.sum(dim, keepdim=True)`                |
| `tensor.tril(diagonal)`                                         | `torch.tril(tensor, diagonal)`                 |
| `tensor.triu(diagonal)`                                         | `torch.triu(tensor, diagonal)`                 |

### Float Operations

Those operations are only available for `Float` tensors.

| Burn API                                     | PyTorch Equivalent                 |
| -------------------------------------------- | ---------------------------------- |
| `tensor.cos()`                               | `tensor.cos()`                     |
| `tensor.erf()`                               | `tensor.erf()`                     |
| `tensor.exp()`                               | `tensor.exp()`                     |
| `tensor.from_floats(floats, device)`         | N/A                                |
| `tensor.from_full_precision(tensor)`         | N/A                                |
| `tensor.int()`                               | Similar to `tensor.to(torch.long)` |
| `tensor.log()`                               | `tensor.log()`                     |
| `tensor.log1p()`                             | `tensor.log1p()`                   |
| `tensor.matmul(other)`                       | `tensor.matmul(other)`             |
| `tensor.one_hot(index, num_classes, device)` | N/A                                |
| `tensor.ones_like()`                         | `torch.ones_like(tensor)`          |
| `tensor.random(shape, distribution, device)` | N/A                                |
| `tensor.random_like(distribution)`           | `torch.rand_like()` only uniform   |
| `tensor.recip()`                             | `tensor.reciprocal()`              |
| `tensor.sin()`                               | `tensor.sin()`                     |
| `tensor.sqrt()`                              | `tensor.sqrt()`                    |
| `tensor.swap_dims(dim1, dim2)`               | `tensor.transpose(dim1, dim2)`     |
| `tensor.tanh()`                              | `tensor.tanh()`                    |
| `tensor.to_full_precision()`                 | `tensor.to(torch.float)`           |
| `tensor.transpose()`                         | `tensor.T`                         |
| `tensor.var(dim)`                            | `tensor.var(dim)`                  |
| `tensor.var_bias(dim)`                       | N/A                                |
| `tensor.var_mean(dim)`                       | N/A                                |
| `tensor.var_mean_bias(dim)`                  | N/A                                |
| `tensor.zeros_like()`                        | `torch.zeros_like(tensor)`         |

# Int Operations

Those operations are only available for `Int` tensors.

| Burn API                                         | PyTorch Equivalent                                      |
| ------------------------------------------------ | ------------------------------------------------------- |
| `tensor.arange(5..10, device)       `            | `tensor.arange(start=5, end=10, device=device)`         |
| `tensor.arange_step(5..10, 2, device)`           | `tensor.arange(start=5, end=10, step=2, device=device)` |
| `tensor.float()`                                 | `tensor.to(torch.float)`                                |
| `tensor.from_ints(ints)`                         | N/A                                                     |
| `tensor.int_random(shape, distribution, device)` | N/A                                                     |

# Bool Operations

Those operations are only available for `Bool` tensors.

<<<<<<< HEAD
| Burn API                            | PyTorch Equivalent                  |
| ----------------------------------- | ----------------------------------- |
| `Tensor.diag_mask(shape, diagonal)` | N/A                                 |
| `Tensor.tril_mask(shape, diagonal)` | N/A                                 |
| `Tensor.triu_mask(shape, diagonal)` | N/A                                 |
| `tensor.argwhere()`                 | `tensor.argwhere()`                 |
| `tensor.float()`                    | Similar to `tensor.to(torch.float)` |
| `tensor.int()`                      | Similar to `tensor.to(torch.long)`  |
| `tensor.nonzero()`                  | `tensor.nonzero(as_tuple=True)`     |
| `tensor.not()`                      | `tensor.logical_not()`              |
=======
| Burn API            | PyTorch Equivalent              |
| ------------------- | ------------------------------- |
| `tensor.float()`    | `tensor.to(torch.float)`        |
| `tensor.int()`      | `tensor.to(torch.long)`         |
| `tensor.not()`      | `tensor.logical_not()`          |
| `tensor.argwhere()` | `tensor.argwhere()`             |
| `tensor.nonzero()`  | `tensor.nonzero(as_tuple=True)` |
>>>>>>> cfc0a4d9

## Activation Functions

| Burn API                                 | PyTorch Equivalent                         |
| ---------------------------------------- | ------------------------------------------ |
| `activation::gelu(tensor)`               | `nn.functional.gelu(tensor)`               |
| `activation::log_sigmoid(tensor)`        | `nn.functional.log_sigmoid(tensor)`        |
| `activation::log_softmax(tensor, dim)`   | `nn.functional.log_softmax(tensor, dim)`   |
| `activation::mish(tensor)`               | `nn.functional.mish(tensor)`               |
| `activation::prelu(tensor,alpha)`        | `nn.functional.prelu(tensor,weight)`       |
| `activation::quiet_softmax(tensor, dim)` | `nn.functional.quiet_softmax(tensor, dim)` |
| `activation::relu(tensor)`               | `nn.functional.relu(tensor)`               |
| `activation::sigmoid(tensor)`            | `nn.functional.sigmoid(tensor)`            |
| `activation::silu(tensor)`               | `nn.functional.silu(tensor)`               |
| `activation::softmax(tensor, dim)`       | `nn.functional.softmax(tensor, dim)`       |
| `activation::softplus(tensor, beta)`     | `nn.functional.softplus(tensor, beta)`     |
| `activation::tanh(tensor)`               | `nn.functional.tanh(tensor)`               |<|MERGE_RESOLUTION|>--- conflicted
+++ resolved
@@ -279,26 +279,16 @@
 
 Those operations are only available for `Bool` tensors.
 
-<<<<<<< HEAD
-| Burn API                            | PyTorch Equivalent                  |
-| ----------------------------------- | ----------------------------------- |
-| `Tensor.diag_mask(shape, diagonal)` | N/A                                 |
-| `Tensor.tril_mask(shape, diagonal)` | N/A                                 |
-| `Tensor.triu_mask(shape, diagonal)` | N/A                                 |
-| `tensor.argwhere()`                 | `tensor.argwhere()`                 |
-| `tensor.float()`                    | Similar to `tensor.to(torch.float)` |
-| `tensor.int()`                      | Similar to `tensor.to(torch.long)`  |
-| `tensor.nonzero()`                  | `tensor.nonzero(as_tuple=True)`     |
-| `tensor.not()`                      | `tensor.logical_not()`              |
-=======
-| Burn API            | PyTorch Equivalent              |
-| ------------------- | ------------------------------- |
-| `tensor.float()`    | `tensor.to(torch.float)`        |
-| `tensor.int()`      | `tensor.to(torch.long)`         |
-| `tensor.not()`      | `tensor.logical_not()`          |
-| `tensor.argwhere()` | `tensor.argwhere()`             |
-| `tensor.nonzero()`  | `tensor.nonzero(as_tuple=True)` |
->>>>>>> cfc0a4d9
+| Burn API                            | PyTorch Equivalent              |
+| ----------------------------------- | ------------------------------- |
+| `Tensor.diag_mask(shape, diagonal)` | N/A                             |
+| `Tensor.tril_mask(shape, diagonal)` | N/A                             |
+| `Tensor.triu_mask(shape, diagonal)` | N/A                             |
+| `tensor.argwhere()`                 | `tensor.argwhere()`             |
+| `tensor.float()`                    | `tensor.to(torch.float)`        |
+| `tensor.int()`                      | `tensor.to(torch.long)`         |
+| `tensor.nonzero()`                  | `tensor.nonzero(as_tuple=True)` |
+| `tensor.not()`                      | `tensor.logical_not()`          |
 
 ## Activation Functions
 
