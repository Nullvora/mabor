--- conflicted
+++ resolved
@@ -8,11 +8,7 @@
 name = "burn"
 readme.workspace = true
 repository = "https://github.com/tracel-ai/burn"
-<<<<<<< HEAD
 version.workspace = true
-=======
-version = "0.12.0"
->>>>>>> d9f93d31
 rust-version = "1.71"
 
 [features]
