use super::{MemoryHandle, MemoryManagement};
use crate::{
<<<<<<< HEAD
    compute, id_type, ComputeStorage, MemoryHandle, MemoryManagement, StorageHandle,
    StorageUtilization,
=======
    id_type,
    storage::{ComputeStorage, StorageHandle, StorageUtilization},
>>>>>>> fe707f0c
};
use alloc::{sync::Arc, vec::Vec};
use core::sync::atomic::AtomicUsize;
use hashbrown::HashMap;

// The ChunkId allows to keep track of how many references there are to a specific chunk
id_type!(ChunkId);
// The SliceId allows to keep track of how many references there are to a specific slice
id_type!(SliceId);

/// The SimpleHandle is a memory handle, referring to either a chunk or a slice
pub struct SimpleHandle {
    id: SimpleHandleId,
    compute_reference: Arc<AtomicUsize>,
}

impl SimpleHandle {
    fn new(id: SimpleHandleId) -> SimpleHandle {
        Self {
            id,
            compute_reference: Arc::new(0.into()),
        }
    }
}

#[derive(Clone)]
enum SimpleHandleId {
    Chunk(ChunkId),
    Slice(SliceId),
}

/// The DeallocStrategy defines the frequency at which deallocation
/// of unused memory chunks should occur
pub enum DeallocStrategy {
    /// Once every n calls to reserve
    /// First associated data is n, second is the state and should start at 0
    PeriodTick(usize, usize),
    #[cfg(feature = "std")]
    /// Once every period of time
    PeriodTime(std::time::Duration, std::time::Instant),
    /// Never deallocate
    Never,
}

impl DeallocStrategy {
    fn should_dealloc(&mut self) -> bool {
        match self {
            DeallocStrategy::PeriodTick(period, last) => {
                *last = (*last + 1) % *period;
                *last == 0
            }
            #[cfg(feature = "std")]
            DeallocStrategy::PeriodTime(period, last) => {
                if &last.elapsed() > period {
                    *last = std::time::Instant::now();
                    true
                } else {
                    false
                }
            }
            DeallocStrategy::Never => false,
        }
    }
}

/// The SimpleMemoryManagement reserves and keeps track of chunks of memory in the storage,
/// and slices upon these chunks
pub struct SimpleMemoryManagement<Storage> {
    chunks: HashMap<ChunkId, (StorageHandle, Vec<SliceId>)>,
    slices: HashMap<SliceId, (StorageHandle, ChunkId)>,
    dealloc_strategy: DeallocStrategy,
    storage: Storage,
}

impl MemoryHandle for SimpleHandle {
    /// Returns true if referenced by only one tensor, and only once by the
    /// memory management hashmaps
    fn can_mut(&self) -> bool {
        // The number of compute references is subtracted from the arc count,
        // because it does not impact mutability
        let compute_reference = self
            .compute_reference
            .load(core::sync::atomic::Ordering::Relaxed);

        // One reference in the chunk hashmap, another owned by one tensor.
        let chunk_reference_limit = 2;
        // One reference in the chunk hashmap, another in the slice hashmap,
        // and another owned by one tensor.
        let slice_reference_limit = 3;

        match &self.id {
            SimpleHandleId::Chunk(id) => {
                Arc::strong_count(&id.id) - compute_reference <= chunk_reference_limit
            }
            SimpleHandleId::Slice(id) => {
                Arc::strong_count(&id.id) - compute_reference <= slice_reference_limit
            }
        }
    }

    // Returns a clone of the handle
    fn tensor_reference(&self) -> Self {
        Self {
            id: self.id.clone(),
            compute_reference: self.compute_reference.clone(),
        }
    }

    // Returns a clone of the handle and increment compute reference
    fn compute_reference(&self) -> Self {
        self.compute_reference
            .fetch_add(1, core::sync::atomic::Ordering::Relaxed);

        Self {
            id: self.id.clone(),
            compute_reference: self.compute_reference.clone(),
        }
    }
}

impl<Storage: ComputeStorage> MemoryManagement<Storage> for SimpleMemoryManagement<Storage> {
    type Handle = SimpleHandle;

    /// Returns the resource from the storage, for the specified handle
    fn get(&mut self, handle: &Self::Handle) -> Storage::Resource {
        let resource = match &handle.id {
            SimpleHandleId::Chunk(id) => &self.chunks.get(id).unwrap().0,
            SimpleHandleId::Slice(id) => &self.slices.get(id).unwrap().0,
        };

        self.storage.get(resource)
    }

    /// Reserves memory of specified size using the reserve algorithm, and return
    /// a handle to the reserved memory.
    /// Also clean ups, removing unused slices, and chunks if permitted by deallocation strategy
    fn reserve(&mut self, size: usize) -> Self::Handle {
        self.cleanup_slices();

        let handle = self.reserve_algorithm(size);

        if self.dealloc_strategy.should_dealloc() {
            self.cleanup_chunks();
        }

        handle
    }
}

impl<Storage: ComputeStorage> SimpleMemoryManagement<Storage> {
    /// Creates an empty SimpleMemoryManagement
    pub fn new(storage: Storage, dealloc_strategy: DeallocStrategy) -> Self {
        Self {
            chunks: HashMap::new(),
            slices: HashMap::new(),
            dealloc_strategy,
            storage,
        }
    }

    /// Creates an empty SimpleMemoryManagement with no deallocation
    pub fn never_dealloc(storage: Storage) -> Self {
        Self::new(storage, DeallocStrategy::Never)
    }

    /// Looks for a large enough, existing but unused chunk of memory.
    /// If there is none, it creates one of exactly the right size.
    /// If there is one of exactly the same size, it reuses it.
    /// If there are only larger chunks, it takes the smallest of them
    /// and creates a slice of the right size upon it, always starting at zero.
    fn reserve_algorithm(&mut self, size: usize) -> SimpleHandle {
        let chunk = self.find_free_chunk(size);

        match chunk {
            Some((chunk_id, chunk_size)) => {
                if size == chunk_size {
                    SimpleHandle::new(SimpleHandleId::Chunk(chunk_id.clone()))
                } else {
                    self.create_slice(size, chunk_id)
                }
            }
            None => self.create_chunk(size),
        }
    }
    /// Finds the smallest of the free and large enough chunks to fit `size`
    /// Returns the chunk's id and size
    fn find_free_chunk(&self, size: usize) -> Option<(ChunkId, usize)> {
        let mut size_diff_current = usize::MAX;
        let mut current = None;

        self.chunks.iter().for_each(|(key, (ressource, slices))| {
            // A chunk is free if no slice is built upon it and no tensor
            // depends on it, i.e. only the memory management map refers to it
            let is_free = slices.is_empty() && Arc::strong_count(&key.id) == 1;

            if is_free && ressource.size() > size {
                let size_diff = ressource.size() - size;
                if size_diff < size_diff_current {
                    current = Some((key, ressource));
                    size_diff_current = size_diff;
                }
            }
        });

        current.map(|(id, handle)| (id.clone(), handle.size()))
    }

    /// Creates a slice of size `size` upon the given chunk
    /// For now slices must start at zero, therefore there can be only one per chunk
    fn create_slice(&mut self, size: usize, chunk_id: ChunkId) -> SimpleHandle {
        let (handle, slices) = self.chunks.get_mut(&chunk_id).unwrap();
        let slide_id = SliceId::new();

        let storage = StorageHandle {
            id: handle.id.clone(),
            utilization: StorageUtilization::Slice(0, size),
        };

        if slices.is_empty() {
            self.slices.insert(slide_id.clone(), (storage, chunk_id));
        } else {
            panic!("Can't have more than 1 slice yet.");
        }

        slices.push(slide_id.clone());

        SimpleHandle::new(SimpleHandleId::Slice(slide_id))
    }

    /// Creates a chunk of given size by allocating on the storage.
    fn create_chunk(&mut self, size: usize) -> SimpleHandle {
        let ressource = self.storage.alloc(size);
        let chunk_id = ChunkId::new();

        self.chunks
            .insert(chunk_id.clone(), (ressource, Vec::new()));

        SimpleHandle::new(SimpleHandleId::Chunk(chunk_id))
    }

    /// Deallocates free chunks and remove them from chunks map
    fn cleanup_chunks(&mut self) {
        let mut keys_to_remove = Vec::new();

        self.chunks.iter().for_each(|(key, _ressource)| {
            if Arc::strong_count(&key.id) == 1 {
                keys_to_remove.push(key.clone());
            }
        });

        keys_to_remove
            .into_iter()
            .map(|key| self.chunks.remove(&key).unwrap())
            .for_each(|(ressource, _slices)| {
                self.storage.dealloc(&ressource);
            });
    }

    /// Removes free slices from slice map and corresponding chunks
    fn cleanup_slices(&mut self) {
        let mut keys_to_remove = Vec::new();

        self.slices.iter().for_each(|(key, _ressource)| {
            if Arc::strong_count(&key.id) == 1 {
                keys_to_remove.push(key.clone());
            }
        });

        keys_to_remove
            .into_iter()
            .map(|key| {
                let value = self.slices.remove(&key).unwrap();
                (key, value.1)
            })
            .for_each(|(slice_id, chunk_id)| {
                let (_chunk, slices) = self.chunks.get_mut(&chunk_id).unwrap();
                slices.retain(|id| *id != slice_id);
            });
    }
}<|MERGE_RESOLUTION|>--- conflicted
+++ resolved
@@ -1,12 +1,7 @@
 use super::{MemoryHandle, MemoryManagement};
 use crate::{
-<<<<<<< HEAD
-    compute, id_type, ComputeStorage, MemoryHandle, MemoryManagement, StorageHandle,
-    StorageUtilization,
-=======
     id_type,
     storage::{ComputeStorage, StorageHandle, StorageUtilization},
->>>>>>> fe707f0c
 };
 use alloc::{sync::Arc, vec::Vec};
 use core::sync::atomic::AtomicUsize;
