use std::borrow::Borrow;

use burn_tensor::{
    ops::{BoolTensor, FloatElem, FloatTensor, FullPrecisionBackend, IntTensor, TensorOps},
    Data, Device, Distribution, ElementConversion, Reader, Shape,
};
use candle_core::{backend::BackendStorage, shape, Tensor};

use crate::{
    element::{CandleElement, FloatCandleElement, IntCandleElement},
    Candle, CandleTensor,
};

impl<F: FloatCandleElement, I: IntCandleElement> TensorOps<Self> for Candle<F, I> {
    fn from_data<const D: usize>(data: Data<F, D>, device: &Device<Self>) -> CandleTensor<F, D> {
        CandleTensor::from_data(data, *device)
    }

    fn random<const D: usize>(
        shape: Shape<D>,
        distribution: Distribution,
        device: &Device<Self>,
    ) -> FloatTensor<Self, D> {
        let shape = &shape.dims;
        let device = &(*device).into();
        match distribution {
            Distribution::Default => CandleTensor::new(
                candle_core::Tensor::rand(0.elem::<F>(), 1.elem::<F>(), shape, device)
                    .unwrap()
                    .to_dtype(F::DTYPE)
                    .unwrap(),
            ),
            Distribution::Bernoulli(prob) => CandleTensor::new(
                candle_core::Tensor::rand(0.elem::<F>(), 1.elem::<F>(), shape, device)
                    .unwrap()
                    .to_dtype(F::DTYPE)
                    .unwrap()
                    .lt(&super::candle_utils::fill(prob, shape, F::DTYPE, device))
                    .unwrap()
                    .to_dtype(F::DTYPE)
                    .unwrap(),
            ),
            Distribution::Uniform(from, to) => CandleTensor::new(
                candle_core::Tensor::rand(from.elem::<F>(), to.elem::<F>(), shape, device).unwrap(),
            ),
            Distribution::Normal(mean, std) => CandleTensor::new(
                candle_core::Tensor::randn(mean.elem::<F>(), std.elem::<F>(), shape, device)
                    .unwrap(),
            ),
        }
    }

    fn shape<const D: usize>(tensor: &CandleTensor<F, D>) -> Shape<D> {
        super::base::shape(tensor)
    }

    fn into_data<const D: usize>(tensor: CandleTensor<F, D>) -> Reader<Data<F, D>> {
        Reader::Concrete(super::base::into_data(tensor))
    }

    fn device<const D: usize>(tensor: &CandleTensor<F, D>) -> Device<Self> {
        super::base::device(tensor)
    }

    fn to_device<const D: usize>(
        tensor: CandleTensor<F, D>,
        device: &Device<Self>,
    ) -> CandleTensor<F, D> {
        super::base::to_device(tensor, device)
    }

    fn into_int<const D: usize>(tensor: CandleTensor<F, D>) -> IntTensor<Self, D> {
        CandleTensor::new(tensor.tensor.to_dtype(I::DTYPE).unwrap())
    }

    fn empty<const D: usize>(shape: Shape<D>, device: &Device<Self>) -> FloatTensor<Self, D> {
        super::base::empty(shape, device)
    }

    fn add<const D: usize>(
        lhs: FloatTensor<Self, D>,
        rhs: FloatTensor<Self, D>,
    ) -> FloatTensor<Self, D> {
        CandleTensor::new(lhs.tensor.broadcast_add(&rhs.tensor).unwrap())
    }

    fn add_scalar<const D: usize>(
        lhs: FloatTensor<Self, D>,
        rhs: FloatElem<Self>,
    ) -> FloatTensor<Self, D> {
        CandleTensor::new((lhs.tensor + rhs.elem::<f64>()).unwrap())
    }

    fn sub<const D: usize>(
        lhs: FloatTensor<Self, D>,
        rhs: FloatTensor<Self, D>,
    ) -> FloatTensor<Self, D> {
        CandleTensor::new(lhs.tensor.broadcast_sub(&rhs.tensor).unwrap())
    }

    fn sub_scalar<const D: usize>(
        lhs: FloatTensor<Self, D>,
        rhs: FloatElem<Self>,
    ) -> FloatTensor<Self, D> {
        CandleTensor::new((lhs.tensor - rhs.elem::<f64>()).unwrap())
    }

    fn mul<const D: usize>(
        lhs: FloatTensor<Self, D>,
        rhs: FloatTensor<Self, D>,
    ) -> FloatTensor<Self, D> {
        CandleTensor::new(lhs.tensor.broadcast_mul(&rhs.tensor).unwrap())
    }

    fn mul_scalar<const D: usize>(
        lhs: FloatTensor<Self, D>,
        rhs: FloatElem<Self>,
    ) -> FloatTensor<Self, D> {
        CandleTensor::new((lhs.tensor * rhs.elem::<f64>()).unwrap())
    }

    fn div<const D: usize>(
        lhs: FloatTensor<Self, D>,
        rhs: FloatTensor<Self, D>,
    ) -> FloatTensor<Self, D> {
        CandleTensor::new(lhs.tensor.broadcast_div(&rhs.tensor).unwrap())
    }

    fn div_scalar<const D: usize>(
        lhs: FloatTensor<Self, D>,
        rhs: FloatElem<Self>,
    ) -> FloatTensor<Self, D> {
        CandleTensor::new((lhs.tensor / rhs.elem::<f64>()).unwrap())
    }

    fn matmul<const D: usize>(
        mut lhs: FloatTensor<Self, D>,
        mut rhs: FloatTensor<Self, D>,
    ) -> FloatTensor<Self, D> {
<<<<<<< HEAD
        if !lhs.tensor.is_contiguous() {
            lhs.tensor = lhs.tensor.contiguous().unwrap();
        }
        if !rhs.tensor.is_contiguous() {
            rhs.tensor = rhs.tensor.contiguous().unwrap();
        }
        CandleTensor::new(lhs.tensor.broadcast_matmul(&rhs.tensor).unwrap())
=======
        let rhs_contiguous = rhs.tensor.contiguous().unwrap();
        CandleTensor::new(lhs.tensor.broadcast_matmul(&rhs_contiguous).unwrap())
>>>>>>> b5c49c5b
    }

    fn swap_dims<const D: usize>(
        tensor: FloatTensor<Self, D>,
        dim1: usize,
        dim2: usize,
    ) -> FloatTensor<Self, D> {
        super::base::swap_dims(tensor, dim1, dim2)
    }

    fn reshape<const D1: usize, const D2: usize>(
        tensor: FloatTensor<Self, D1>,
        shape: Shape<D2>,
    ) -> FloatTensor<Self, D2> {
        super::base::reshape(tensor, shape)
    }

    fn gather<const D: usize>(
        dim: usize,
        tensor: FloatTensor<Self, D>,
        indices: IntTensor<Self, D>,
    ) -> FloatTensor<Self, D> {
        CandleTensor::new(tensor.tensor.gather(&indices.tensor, dim).unwrap())
    }

    fn scatter<const D: usize>(
        dim: usize,
        tensor: FloatTensor<Self, D>,
        indices: IntTensor<Self, D>,
        value: FloatTensor<Self, D>,
    ) -> FloatTensor<Self, D> {
        CandleTensor::new(
            tensor
                .tensor
                .scatter_add(&indices.tensor, &value.tensor, dim)
                .unwrap(),
        )
    }

    fn select<const D: usize>(
        tensor: FloatTensor<Self, D>,
        dim: usize,
        indices: IntTensor<Self, 1>,
    ) -> FloatTensor<Self, D> {
        CandleTensor::new(tensor.tensor.index_select(&indices.tensor, dim).unwrap())
    }

    fn select_assign<const D: usize>(
        tensor: FloatTensor<Self, D>,
        dim: usize,
        indices: IntTensor<Self, 1>,
        value: FloatTensor<Self, D>,
    ) -> FloatTensor<Self, D> {
        CandleTensor::new(
            tensor
                .tensor
                .index_add(&indices.tensor, &value.tensor, dim)
                .unwrap(),
        )
    }

    fn slice<const D1: usize, const D2: usize>(
        tensor: FloatTensor<Self, D1>,
        ranges: [std::ops::Range<usize>; D2],
    ) -> FloatTensor<Self, D1> {
        super::base::slice(tensor, ranges)
    }

    fn slice_assign<const D1: usize, const D2: usize>(
        tensor: FloatTensor<Self, D1>,
        ranges: [std::ops::Range<usize>; D2],
        value: FloatTensor<Self, D1>,
    ) -> FloatTensor<Self, D1> {
        super::base::slice_assign(tensor, ranges, value)
    }

    fn mask_where<const D: usize>(
        tensor: FloatTensor<Self, D>,
        mask: BoolTensor<Self, D>,
        value: FloatTensor<Self, D>,
    ) -> FloatTensor<Self, D> {
        CandleTensor::new(
            mask.tensor
                .where_cond(&value.tensor, &tensor.tensor)
                .unwrap(),
        )
    }

    fn mask_fill<const D: usize>(
        tensor: FloatTensor<Self, D>,
        mask: BoolTensor<Self, D>,
        value: FloatElem<Self>,
    ) -> FloatTensor<Self, D> {
        CandleTensor::new(
            mask.tensor
                .where_cond(
                    &super::candle_utils::fill_like::<F, D>(value, &tensor.tensor),
                    &tensor.tensor,
                )
                .unwrap(),
        )
    }

    fn equal<const D: usize>(
        lhs: FloatTensor<Self, D>,
        rhs: FloatTensor<Self, D>,
    ) -> BoolTensor<Self, D> {
        CandleTensor::new(lhs.tensor.eq(&rhs.tensor).unwrap())
    }

    fn equal_elem<const D: usize>(
        lhs: FloatTensor<Self, D>,
        rhs: FloatElem<Self>,
    ) -> BoolTensor<Self, D> {
        CandleTensor::new(
            lhs.tensor
                .eq(&super::candle_utils::fill_like::<F, D>(rhs, &lhs.tensor))
                .unwrap(),
        )
    }

    fn greater<const D: usize>(
        lhs: FloatTensor<Self, D>,
        rhs: FloatTensor<Self, D>,
    ) -> BoolTensor<Self, D> {
        CandleTensor::new(lhs.tensor.gt(&rhs.tensor).unwrap())
    }

    fn greater_elem<const D: usize>(
        lhs: FloatTensor<Self, D>,
        rhs: FloatElem<Self>,
    ) -> BoolTensor<Self, D> {
        CandleTensor::new(
            lhs.tensor
                .gt(&super::candle_utils::fill_like::<F, D>(rhs, &lhs.tensor))
                .unwrap(),
        )
    }

    fn greater_equal<const D: usize>(
        lhs: FloatTensor<Self, D>,
        rhs: FloatTensor<Self, D>,
    ) -> BoolTensor<Self, D> {
        CandleTensor::new(lhs.tensor.ge(&rhs.tensor).unwrap())
    }

    fn greater_equal_elem<const D: usize>(
        lhs: FloatTensor<Self, D>,
        rhs: FloatElem<Self>,
    ) -> BoolTensor<Self, D> {
        CandleTensor::new(
            lhs.tensor
                .ge(&super::candle_utils::fill_like::<F, D>(rhs, &lhs.tensor))
                .unwrap(),
        )
    }

    fn lower<const D: usize>(
        lhs: FloatTensor<Self, D>,
        rhs: FloatTensor<Self, D>,
    ) -> BoolTensor<Self, D> {
        CandleTensor::new(lhs.tensor.lt(&rhs.tensor).unwrap())
    }

    fn lower_elem<const D: usize>(
        lhs: FloatTensor<Self, D>,
        rhs: FloatElem<Self>,
    ) -> BoolTensor<Self, D> {
        CandleTensor::new(
            lhs.tensor
                .lt(&super::candle_utils::fill_like::<F, D>(rhs, &lhs.tensor))
                .unwrap(),
        )
    }

    fn lower_equal<const D: usize>(
        lhs: FloatTensor<Self, D>,
        rhs: FloatTensor<Self, D>,
    ) -> BoolTensor<Self, D> {
        CandleTensor::new(lhs.tensor.le(&rhs.tensor).unwrap())
    }

    fn lower_equal_elem<const D: usize>(
        lhs: FloatTensor<Self, D>,
        rhs: FloatElem<Self>,
    ) -> BoolTensor<Self, D> {
        CandleTensor::new(
            lhs.tensor
                .le(&super::candle_utils::fill_like::<F, D>(rhs, &lhs.tensor))
                .unwrap(),
        )
    }

    fn sum<const D: usize>(tensor: FloatTensor<Self, D>) -> FloatTensor<Self, 1> {
        let sum = tensor.tensor.sum_all().unwrap().to_scalar::<F>().unwrap();
        CandleTensor::from_data(Data::new([sum].into(), [1].into()), Self::device(&tensor))
    }

    fn sum_dim<const D: usize>(tensor: FloatTensor<Self, D>, dim: usize) -> FloatTensor<Self, D> {
        CandleTensor::new(tensor.tensor.sum_keepdim(dim).unwrap())
    }

    fn mean_dim<const D: usize>(tensor: FloatTensor<Self, D>, dim: usize) -> FloatTensor<Self, D> {
        CandleTensor::new(tensor.tensor.mean_keepdim(dim).unwrap())
    }

    fn to_full_precision<const D: usize>(
        tensor: &FloatTensor<Self, D>,
    ) -> FloatTensor<FullPrecisionBackend<Self>, D> {
        CandleTensor::new(tensor.tensor.to_dtype(candle_core::DType::F32).unwrap())
    }

    fn from_full_precision<const D: usize>(
        tensor: FloatTensor<FullPrecisionBackend<Self>, D>,
    ) -> FloatTensor<Self, D> {
        CandleTensor::new(tensor.tensor.to_dtype(F::DTYPE).unwrap())
    }

    fn exp<const D: usize>(tensor: FloatTensor<Self, D>) -> FloatTensor<Self, D> {
        CandleTensor::new(tensor.tensor.exp().unwrap())
    }

    fn log<const D: usize>(tensor: FloatTensor<Self, D>) -> FloatTensor<Self, D> {
        CandleTensor::new(tensor.tensor.log().unwrap())
    }

    fn log1p<const D: usize>(tensor: FloatTensor<Self, D>) -> FloatTensor<Self, D> {
        CandleTensor::new((tensor.tensor + 1.).unwrap().log().unwrap())
    }

    fn powf<const D: usize>(tensor: FloatTensor<Self, D>, value: f32) -> FloatTensor<Self, D> {
        CandleTensor::new(tensor.tensor.powf(value.elem::<f64>()).unwrap())
    }

    fn sqrt<const D: usize>(tensor: FloatTensor<Self, D>) -> FloatTensor<Self, D> {
        CandleTensor::new(tensor.tensor.sqrt().unwrap())
    }

    fn abs<const D: usize>(tensor: FloatTensor<Self, D>) -> FloatTensor<Self, D> {
        CandleTensor::new(tensor.tensor.abs().unwrap())
    }

    fn cos<const D: usize>(tensor: FloatTensor<Self, D>) -> FloatTensor<Self, D> {
        CandleTensor::new(tensor.tensor.cos().unwrap())
    }

    fn sin<const D: usize>(tensor: FloatTensor<Self, D>) -> FloatTensor<Self, D> {
        CandleTensor::new(tensor.tensor.sin().unwrap())
    }

    fn tanh<const D: usize>(tensor: FloatTensor<Self, D>) -> FloatTensor<Self, D> {
        CandleTensor::new(tensor.tensor.tanh().unwrap())
    }

    fn erf<const D: usize>(tensor: FloatTensor<Self, D>) -> FloatTensor<Self, D> {
        CandleTensor::new(tensor.tensor.erf().unwrap())
    }

    fn cat<const D: usize>(tensors: Vec<FloatTensor<Self, D>>, dim: usize) -> FloatTensor<Self, D> {
        super::base::cat(tensors, dim)
    }

    fn argmax<const D: usize>(tensor: FloatTensor<Self, D>, dim: usize) -> IntTensor<Self, D> {
        CandleTensor::new(
            tensor
                .tensor
                .argmax_keepdim(dim)
                .unwrap()
                .to_dtype(I::DTYPE)
                .unwrap(),
        )
    }

    fn argmin<const D: usize>(tensor: FloatTensor<Self, D>, dim: usize) -> IntTensor<Self, D> {
        CandleTensor::new(
            tensor
                .tensor
                .argmin_keepdim(dim)
                .unwrap()
                .to_dtype(I::DTYPE)
                .unwrap(),
        )
    }

    fn clamp_max<const D: usize>(
        tensor: FloatTensor<Self, D>,
        max: FloatElem<Self>,
    ) -> FloatTensor<Self, D> {
        CandleTensor::new(tensor.tensor.minimum(max).unwrap())
    }

    fn clamp_min<const D: usize>(
        tensor: FloatTensor<Self, D>,
        min: FloatElem<Self>,
    ) -> FloatTensor<Self, D> {
        CandleTensor::new(tensor.tensor.maximum(min).unwrap())
    }

    fn clamp<const D: usize>(
        tensor: FloatTensor<Self, D>,
        min: FloatElem<Self>,
        max: FloatElem<Self>,
    ) -> FloatTensor<Self, D> {
        CandleTensor::new(tensor.tensor.clamp(min, max).unwrap())
    }

    fn recip<const D: usize>(tensor: FloatTensor<Self, D>) -> FloatTensor<Self, D> {
        CandleTensor::new(tensor.tensor.recip().unwrap())
    }
}<|MERGE_RESOLUTION|>--- conflicted
+++ resolved
@@ -134,21 +134,20 @@
     }
 
     fn matmul<const D: usize>(
-        mut lhs: FloatTensor<Self, D>,
-        mut rhs: FloatTensor<Self, D>,
-    ) -> FloatTensor<Self, D> {
-<<<<<<< HEAD
-        if !lhs.tensor.is_contiguous() {
-            lhs.tensor = lhs.tensor.contiguous().unwrap();
-        }
-        if !rhs.tensor.is_contiguous() {
-            rhs.tensor = rhs.tensor.contiguous().unwrap();
-        }
-        CandleTensor::new(lhs.tensor.broadcast_matmul(&rhs.tensor).unwrap())
-=======
-        let rhs_contiguous = rhs.tensor.contiguous().unwrap();
-        CandleTensor::new(lhs.tensor.broadcast_matmul(&rhs_contiguous).unwrap())
->>>>>>> b5c49c5b
+        lhs: FloatTensor<Self, D>,
+        rhs: FloatTensor<Self, D>,
+    ) -> FloatTensor<Self, D> {
+        let lhs_contiguous = if !lhs.tensor.is_contiguous() {
+            lhs.tensor.contiguous().unwrap()
+        } else {
+            lhs.tensor
+        };
+        let rhs_contiguous = if !rhs.tensor.is_contiguous() {
+            rhs.tensor.contiguous().unwrap()
+        } else {
+            rhs.tensor
+        };
+        CandleTensor::new(lhs_contiguous.broadcast_matmul(&rhs_contiguous).unwrap())
     }
 
     fn swap_dims<const D: usize>(
