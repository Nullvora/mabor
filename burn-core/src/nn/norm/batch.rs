--- conflicted
+++ resolved
@@ -24,8 +24,8 @@
 /// `Y = norm(X) * γ + β`
 #[derive(Module, Debug)]
 pub struct BatchNorm<B: Backend, const D: usize> {
-    weight: Param<Tensor<B, 1>>,
-    bias: Param<Tensor<B, 1>>,
+    gamma: Param<Tensor<B, 1>>,
+    beta: Param<Tensor<B, 1>>,
     running_mean: RunningState<Tensor<B, 1>>,
     running_var: RunningState<Tensor<B, 1>>,
     momentum: f64,
@@ -34,22 +34,16 @@
 
 impl BatchNormConfig {
     /// Initialize a new [batch norm](BatchNorm) module.
-<<<<<<< HEAD
-    pub fn init<B: Backend, const D: usize>(&self) -> BatchNorm<B, D> {
-        let weight = Tensor::ones([self.num_features]);
-        let bias = Tensor::zeros([self.num_features]);
-=======
     pub fn init<B: Backend, const D: usize>(&self, device: &B::Device) -> BatchNorm<B, D> {
         let gamma = Tensor::ones([self.num_features], device);
         let beta = Tensor::zeros([self.num_features], device);
->>>>>>> a5bdf38c
 
         let running_mean = Tensor::zeros([self.num_features], device);
         let running_var = Tensor::ones([self.num_features], device);
 
         BatchNorm {
-            weight: Param::from(weight),
-            bias: Param::from(bias),
+            gamma: Param::from(gamma),
+            beta: Param::from(beta),
             running_mean: RunningState::new(running_mean),
             running_var: RunningState::new(running_var),
             momentum: self.momentum,
@@ -63,8 +57,8 @@
         record: BatchNormRecord<B, D>,
     ) -> BatchNorm<B, D> {
         BatchNorm {
-            weight: record.weight,
-            bias: record.bias,
+            gamma: record.gamma,
+            beta: record.beta,
             running_mean: RunningState::from_record(record.running_mean),
             running_var: RunningState::from_record(record.running_var),
             momentum: self.momentum,
@@ -176,9 +170,9 @@
         let x = x.sub(mean);
         let x = x.div(std);
 
-        let x = x.mul(self.weight.val().reshape(shape));
-
-        x.add(self.bias.val().reshape(shape))
+        let x = x.mul(self.gamma.val().reshape(shape));
+
+        x.add(self.beta.val().reshape(shape))
     }
 }
 
@@ -356,7 +350,7 @@
         let grads = output.backward();
 
         module
-            .weight
+            .gamma
             .grad(&grads)
             .unwrap()
             .reshape([3])
@@ -364,7 +358,7 @@
             .assert_approx_eq(&Data::from([0.0000e+00, -5.9035e-07, -6.0011e-07]), 3);
 
         module
-            .bias
+            .beta
             .grad(&grads)
             .unwrap()
             .reshape([3])
