--- conflicted
+++ resolved
@@ -30,8 +30,8 @@
 pub struct GroupNorm<B: Backend> {
     num_groups: usize,
     num_channels: usize,
-    weight: Option<Param<Tensor<B, 1>>>,
-    bias: Option<Param<Tensor<B, 1>>>,
+    gamma: Option<Param<Tensor<B, 1>>>,
+    beta: Option<Param<Tensor<B, 1>>>,
     epsilon: f64,
     affine: bool,
 }
@@ -45,17 +45,11 @@
             "The number of channels must be divisible by the number of groups"
         );
 
-<<<<<<< HEAD
-        let (weight, bias) = if self.affine {
-            let weight = Tensor::ones([self.num_channels]).into();
-            let bias = Tensor::zeros([self.num_channels]).into();
-=======
         let (gamma, beta) = if self.affine {
             let gamma = Tensor::ones([self.num_channels], device).into();
             let beta = Tensor::zeros([self.num_channels], device).into();
->>>>>>> a5bdf38c
-
-            (Some(weight), Some(bias))
+
+            (Some(gamma), Some(beta))
         } else {
             (None, None)
         };
@@ -63,8 +57,8 @@
         GroupNorm {
             num_groups: self.num_groups,
             num_channels: self.num_channels,
-            weight,
-            bias,
+            gamma,
+            beta,
             epsilon: self.epsilon,
             affine: self.affine,
         }
@@ -75,8 +69,8 @@
         GroupNorm {
             num_groups: self.num_groups,
             num_channels: self.num_channels,
-            weight: record.weight,
-            bias: record.bias,
+            gamma: record.gamma,
+            beta: record.beta,
             epsilon: self.epsilon,
             affine: self.affine,
         }
@@ -125,8 +119,8 @@
 
             input_normalized
                 .reshape(shape)
-                .mul(self.weight.clone().unwrap().val().reshape(affine_shape))
-                .add(self.bias.clone().unwrap().val().reshape(affine_shape))
+                .mul(self.gamma.clone().unwrap().val().reshape(affine_shape))
+                .add(self.beta.clone().unwrap().val().reshape(affine_shape))
         } else {
             input_normalized.reshape(shape)
         }
@@ -146,8 +140,8 @@
             .with_affine(false)
             .init::<TestBackend>(&device);
 
-        assert!(module.weight.is_none());
-        assert!(module.bias.is_none());
+        assert!(module.gamma.is_none());
+        assert!(module.beta.is_none());
 
         let input = Tensor::from_data(
             Data::from([
@@ -204,7 +198,7 @@
             .init::<TestBackend>(&device);
 
         module
-            .weight
+            .gamma
             .as_ref()
             .expect("weight is None")
             .val()
@@ -212,7 +206,7 @@
             .assert_approx_eq(&Data::ones([6].into()), 3);
 
         module
-            .bias
+            .beta
             .as_ref()
             .expect("bias is None")
             .val()
