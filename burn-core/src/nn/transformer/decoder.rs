use alloc::vec::Vec;
use burn_tensor::Bool;

use crate::{
    self as burn,
    nn::{attention::MhaCache, cache::TensorCache, Initializer},
};

use super::{PositionWiseFeedForward, PositionWiseFeedForwardConfig};
use crate::{
    config::Config,
    module::Module,
    nn::{
        attention::{MhaInput, MultiHeadAttention, MultiHeadAttentionConfig},
        Dropout, DropoutConfig, LayerNorm, LayerNormConfig,
    },
    tensor::{backend::Backend, Tensor},
};

/// Configuration to create a [Transformer Decoder](TransformerDecoder) layer.
#[derive(Config)]
pub struct TransformerDecoderConfig {
    /// The size of the model.
    pub d_model: usize,
    /// The size of the position-wise feed-forward network.
    pub d_ff: usize,
    /// The number of attention heads.
    pub n_heads: usize,
    /// The number of layers.
    pub n_layers: usize,
    /// The dropout rate. Default: 0.1
    #[config(default = 0.1)]
    pub dropout: f64,
    /// Layer norm will be applied first instead of after the other modules.
    #[config(default = false)]
    pub norm_first: bool,
    /// Use "quiet softmax" instead of regular softmax.
    ///
    /// - Usage may improve performance by allowing attention heads to deposit no information (if the sequence contains no information relevant to that head).
    /// - Usage may reduce the entropy of weights in the model, enhancing quantization and compression.
    ///
    /// Reference: <https://www.evanmiller.org/attention-is-off-by-one.html>
    #[config(default = false)]
    pub quiet_softmax: bool,
    /// The type of function used to initialize neural network parameters
    #[config(
        default = "Initializer::KaimingUniform{gain:1.0/libm::sqrt(3.0), fan_out_only:false}"
    )]
    pub initializer: Initializer,
}

/// The transformer decoder module as describe in the paper [Attention Is All You Need](https://arxiv.org/abs/1706.03762).
///
/// # Params
///
/// - layers: transformer decoder layers with `d_model` input and output features.
#[derive(Module, Debug)]
pub struct TransformerDecoder<B: Backend> {
    layers: Vec<TransformerDecoderLayer<B>>,
}

impl TransformerDecoderConfig {
    /// Initialize a new [Transformer Decoder](TransformerDecoder) module.
    pub fn init<B: Backend>(&self, device: &B::Device) -> TransformerDecoder<B> {
        let layers = (0..self.n_layers)
            .map(|_| TransformerDecoderLayer::new(self, device))
            .collect::<Vec<_>>();

        TransformerDecoder { layers }
    }

    /// Initialize a new [Transformer Decoder](TransformerDecoder) module with a record.
    ///
    /// # Params
    ///
    /// - record: the record to initialize the module with.
    pub fn init_with<B: Backend>(
        &self,
        record: TransformerDecoderRecord<B>,
    ) -> TransformerDecoder<B> {
        TransformerDecoder {
            layers: record
                .layers
                .into_iter()
                .map(|record| TransformerDecoderLayer::new_with(self, record))
                .collect(),
        }
    }
}

/// [Transformer Decoder](TransformerDecoder) forward pass input argument.
#[derive(Debug)]
pub struct TransformerDecoderInput<B: Backend> {
    target: Tensor<B, 3>,
    target_mask_pad: Option<Tensor<B, 2, Bool>>,
    target_mask_attn: Option<Tensor<B, 3, Bool>>,
    memory: Tensor<B, 3>,
    memory_mask_pad: Option<Tensor<B, 2, Bool>>,
    memory_mask_attn: Option<Tensor<B, 3, Bool>>,
}

impl<B: Backend> TransformerDecoderInput<B> {
    /// Create a [transformer decoder](TransformerDecoder) input argument.
    pub fn new(target: Tensor<B, 3>, memory: Tensor<B, 3>) -> Self {
        Self {
            target,
            target_mask_pad: None,
            target_mask_attn: None,
            memory,
            memory_mask_pad: None,
            memory_mask_attn: None,
        }
    }

    /// Register the memory padding mask.
    pub fn memory_mask_pad(mut self, mask_pad: Tensor<B, 2, Bool>) -> Self {
        self.memory_mask_pad = Some(mask_pad);
        self
    }

    /// Register the memory attention mask.
    pub fn memory_mask_attn(mut self, mask_attn: Tensor<B, 3, Bool>) -> Self {
        self.memory_mask_attn = Some(mask_attn);
        self
    }

    /// Register the target padding mask.
    pub fn target_mask_pad(mut self, mask_pad: Tensor<B, 2, Bool>) -> Self {
        self.target_mask_pad = Some(mask_pad);
        self
    }

    /// Register the target attention mask.
    pub fn target_mask_attn(mut self, mask_attn: Tensor<B, 3, Bool>) -> Self {
        self.target_mask_attn = Some(mask_attn);
        self
    }
}

/// [Transformer Decoder](TransformerDecoder) layer module.
#[derive(Module, Debug)]
pub struct TransformerDecoderLayer<B: Backend> {
    cross_attn: MultiHeadAttention<B>,
    self_attn: MultiHeadAttention<B>,
    pwff: PositionWiseFeedForward<B>,
    norm_1: LayerNorm<B>,
    norm_2: LayerNorm<B>,
    norm_3: LayerNorm<B>,
    dropout: Dropout,
    norm_first: bool,
}

struct TransformerDecoderLayerAutoregressiveCache<B: Backend> {
    cross_attn: MhaCache<B>,
    self_attn: MhaCache<B>,
    pwff: TensorCache<B, 3>,
    norm_1: TensorCache<B, 3>,
    norm_2: TensorCache<B, 3>,
    norm_3: TensorCache<B, 3>,
}

impl<B: Backend> TransformerDecoderLayerAutoregressiveCache<B> {
    fn empty() -> Self {
        Self {
            cross_attn: MhaCache::autoregressive_cross_attention(),
            self_attn: MhaCache::autoregressive(),
            pwff: TensorCache::empty(),
            norm_1: TensorCache::empty(),
            norm_2: TensorCache::empty(),
            norm_3: TensorCache::empty(),
        }
    }
}

/// Autoregressive cache for the [Transformer Decoder](TransformerDecoder) layer.
///
/// To be used during inference when decoding tokens.
pub struct TransformerDecoderAutoregressiveCache<B: Backend> {
    layers: Vec<TransformerDecoderLayerAutoregressiveCache<B>>,
}

impl<B: Backend> TransformerDecoderAutoregressiveCache<B> {
    fn empty(num_layers: usize) -> Self {
        Self {
            layers: (0..num_layers)
                .map(|_| TransformerDecoderLayerAutoregressiveCache::empty())
                .collect(),
        }
    }
}

impl<B: Backend> TransformerDecoderLayer<B> {
    fn new(config: &TransformerDecoderConfig, device: &B::Device) -> Self {
        let self_attn = MultiHeadAttentionConfig::new(config.d_model, config.n_heads)
            .with_initializer(config.initializer.clone())
            .with_dropout(config.dropout)
<<<<<<< HEAD
            .init(device);
=======
            .with_quiet_softmax(config.quiet_softmax)
            .init();
>>>>>>> b5c49c5b

        let cross_attn = MultiHeadAttentionConfig::new(config.d_model, config.n_heads)
            .with_initializer(config.initializer.clone())
            .with_dropout(config.dropout)
<<<<<<< HEAD
            .init(device);
        let norm_1 = LayerNormConfig::new(config.d_model).init(device);
        let norm_2 = LayerNormConfig::new(config.d_model).init(device);
        let norm_3 = LayerNormConfig::new(config.d_model).init(device);
=======
            .with_quiet_softmax(config.quiet_softmax)
            .init();
        let norm_1 = LayerNormConfig::new(config.d_model).init();
        let norm_2 = LayerNormConfig::new(config.d_model).init();
        let norm_3 = LayerNormConfig::new(config.d_model).init();
>>>>>>> b5c49c5b
        let dropout = DropoutConfig::new(config.dropout).init();
        let pwff = PositionWiseFeedForwardConfig::new(config.d_model, config.d_ff)
            .with_dropout(config.dropout)
            .init(device);

        Self {
            cross_attn,
            self_attn,
            norm_1,
            norm_2,
            norm_3,
            pwff,
            dropout,
            norm_first: config.norm_first,
        }
    }

    fn new_with(
        config: &TransformerDecoderConfig,
        record: TransformerDecoderLayerRecord<B>,
    ) -> Self {
        let self_attn = MultiHeadAttentionConfig::new(config.d_model, config.n_heads)
            .with_initializer(config.initializer.clone())
            .with_dropout(config.dropout)
            .with_quiet_softmax(config.quiet_softmax)
            .init_with(record.self_attn);
        let cross_attn = MultiHeadAttentionConfig::new(config.d_model, config.n_heads)
            .with_initializer(config.initializer.clone())
            .with_dropout(config.dropout)
            .with_quiet_softmax(config.quiet_softmax)
            .init_with(record.cross_attn);
        let norm_1 = LayerNormConfig::new(config.d_model).init_with(record.norm_1);
        let norm_2 = LayerNormConfig::new(config.d_model).init_with(record.norm_2);
        let norm_3 = LayerNormConfig::new(config.d_model).init_with(record.norm_3);
        let dropout = DropoutConfig::new(config.dropout).init();
        let pwff = PositionWiseFeedForwardConfig::new(config.d_model, config.d_ff)
            .with_dropout(config.dropout)
            .init_with(record.pwff);

        Self {
            cross_attn,
            self_attn,
            norm_1,
            norm_2,
            norm_3,
            pwff,
            dropout,
            norm_first: config.norm_first,
        }
    }

    fn forward(&self, mut input: TransformerDecoderInput<B>) -> TransformerDecoderInput<B> {
        let mut x_0 = input.target;

        if self.norm_first {
            x_0 = self.norm_3.forward(x_0);
        }

        let mut self_attn_input = MhaInput::self_attn(x_0.clone());
        if let Some(mask_pad) = &input.target_mask_pad {
            self_attn_input = self_attn_input.mask_pad(mask_pad.clone());
        }
        if let Some(mask_attn) = &input.target_mask_attn {
            self_attn_input = self_attn_input.mask_attn(mask_attn.clone());
        }

        let x_1 = self.self_attn.forward(self_attn_input);
        let x_1 = self.dropout.forward(x_1.context) + x_0;
        let x_1 = self.norm_1.forward(x_1);

        let mut cross_attn_input =
            MhaInput::new(x_1.clone(), input.memory.clone(), input.memory.clone());
        if let Some(mask_pad) = &input.memory_mask_pad {
            cross_attn_input = cross_attn_input.mask_pad(mask_pad.clone());
        }
        if let Some(mask_attn) = &input.memory_mask_attn {
            cross_attn_input = cross_attn_input.mask_attn(mask_attn.clone());
        }

        let x_2 = self.cross_attn.forward(cross_attn_input);
        let x_2 = self.dropout.forward(x_2.context) + x_1;
        let x_2 = self.norm_2.forward(x_2);

        let x_3 = self.pwff.forward(x_2.clone());
        let mut x_3 = self.dropout.forward(x_3) + x_2;

        if !self.norm_first {
            x_3 = self.norm_3.forward(x_3)
        }

        input.target = x_3;
        input
    }

    fn forward_autoregressive_inference(
        &self,
        mut input: TransformerDecoderInput<B>,
        cache: &mut TransformerDecoderLayerAutoregressiveCache<B>,
    ) -> TransformerDecoderInput<B> {
        let mut x_0 = input.target;

        if self.norm_first {
            x_0 = cache
                .norm_3
                .forward_autoregressive(x_0, 1, |x| self.norm_3.forward(x));
        }

        let mut self_attn_input = MhaInput::self_attn(x_0.clone());
        if let Some(mask_pad) = &input.target_mask_pad {
            self_attn_input = self_attn_input.mask_pad(mask_pad.clone());
        }
        if let Some(mask_attn) = &input.target_mask_attn {
            self_attn_input = self_attn_input.mask_attn(mask_attn.clone());
        }

        let x_1 = self
            .self_attn
            .forward_cache(self_attn_input, &mut cache.self_attn);
        let x_1 = self.dropout.forward(x_1.context) + x_0;
        let x_1 = cache
            .norm_1
            .forward_autoregressive(x_1, 1, |x| self.norm_1.forward(x));

        let mut mha_input = MhaInput::new(x_1.clone(), input.memory.clone(), input.memory.clone());
        if let Some(mask_pad) = &input.memory_mask_pad {
            mha_input = mha_input.mask_pad(mask_pad.clone());
        }
        if let Some(mask_attn) = &input.memory_mask_attn {
            mha_input = mha_input.mask_attn(mask_attn.clone());
        }

        let x_2 = self
            .cross_attn
            .forward_cache(mha_input, &mut cache.cross_attn);
        let x_2 = self.dropout.forward(x_2.context) + x_1;
        let x_2 = cache
            .norm_2
            .forward_autoregressive(x_2, 1, |x| self.norm_2.forward(x));

        let x_3 = cache
            .pwff
            .forward_autoregressive(x_2.clone(), 1, |x| self.pwff.forward(x));
        let mut x_3 = self.dropout.forward(x_3) + x_2;

        if !self.norm_first {
            x_3 = cache
                .norm_3
                .forward_autoregressive(x_3, 1, |x| self.norm_3.forward(x));
        }

        input.target = x_3;
        input
    }
}

impl<B: Backend> TransformerDecoder<B> {
    /// Applies the forward pass.
    pub fn forward(&self, mut input: TransformerDecoderInput<B>) -> Tensor<B, 3> {
        for layer in self.layers.iter() {
            input = layer.forward(input);
        }

        input.target
    }

    /// Applies the forward pass on the input using autoregressive cache.
    pub fn forward_autoregressive_inference(
        &self,
        mut input: TransformerDecoderInput<B>,
        cache: &mut TransformerDecoderAutoregressiveCache<B>,
    ) -> Tensor<B, 3> {
        for i in 0..self.layers.len() {
            let layer = self.layers.get(i).unwrap();
            let cache = cache.layers.get_mut(i).unwrap();

            input = layer.forward_autoregressive_inference(input, cache);
        }

        input.target
    }
    /// Create an empty autoregressive cache.
    pub fn new_autoregressive_cache(&self) -> TransformerDecoderAutoregressiveCache<B> {
        TransformerDecoderAutoregressiveCache::empty(self.layers.len())
    }
}

#[cfg(test)]
mod tests {
    use super::*;
    use crate::{nn::attention::generate_autoregressive_mask, TestBackend};
    use burn_tensor::Distribution;

    #[test]
    fn test_autoregressive_norm_last() {
        let [d_model, d_ff, n_heads, num_layers] = [12, 24, 2, 3];
        TestBackend::seed(0);

        test_autoregressive(
            TransformerDecoderConfig::new(d_model, d_ff, n_heads, num_layers)
                .with_norm_first(false),
        )
    }

    #[test]
    fn test_autoregressive_norm_first() {
        let [d_model, d_ff, n_heads, num_layers] = [12, 24, 2, 3];
        TestBackend::seed(0);

        test_autoregressive(
            TransformerDecoderConfig::new(d_model, d_ff, n_heads, num_layers).with_norm_first(true),
        )
    }

    fn test_autoregressive(config: TransformerDecoderConfig) {
        let device = Default::default();
        let [batch_size, seq_length, d_model] = [3, 4, config.d_model];
        let transformer = config.init(&device);

        let memory = Tensor::<TestBackend, 3>::random(
            [batch_size, seq_length, d_model],
            Distribution::Default,
            &device,
        );
        let target = Tensor::<TestBackend, 3>::random(
            [batch_size, seq_length, d_model],
            Distribution::Default,
            &device,
        );
        let mask_attn = generate_autoregressive_mask(batch_size, seq_length, &target.device());
        let input = TransformerDecoderInput::new(target.clone(), memory.clone())
            .target_mask_attn(mask_attn);

        // Normal forward using masking.
        let output_1 = transformer.forward(input);

        // Forward using the autoregressive cache.
        let mut output_2 = Vec::new();
        let mut cache = transformer.new_autoregressive_cache();

        for i in 1..seq_length + 1 {
            let target = target.clone().slice([0..batch_size, 0..i, 0..d_model]);

            let mask_attn = generate_autoregressive_mask(batch_size, i, &target.device());
            let input = TransformerDecoderInput::new(target.clone(), memory.clone())
                .target_mask_attn(mask_attn);
            let next_tok = transformer // Greedy sampling
                .forward_autoregressive_inference(input, &mut cache)
                .slice([0..batch_size, i - 1..i, 0..d_model]);
            output_2.push(next_tok);
        }

        let output_2 = Tensor::cat(output_2, 1);

        // Should produce the same tokens.
        output_1
            .into_data()
            .assert_approx_eq(&output_2.into_data(), 3);
    }
}<|MERGE_RESOLUTION|>--- conflicted
+++ resolved
@@ -194,28 +194,17 @@
         let self_attn = MultiHeadAttentionConfig::new(config.d_model, config.n_heads)
             .with_initializer(config.initializer.clone())
             .with_dropout(config.dropout)
-<<<<<<< HEAD
+            .with_quiet_softmax(config.quiet_softmax)
             .init(device);
-=======
-            .with_quiet_softmax(config.quiet_softmax)
-            .init();
->>>>>>> b5c49c5b
 
         let cross_attn = MultiHeadAttentionConfig::new(config.d_model, config.n_heads)
             .with_initializer(config.initializer.clone())
             .with_dropout(config.dropout)
-<<<<<<< HEAD
+            .with_quiet_softmax(config.quiet_softmax)
             .init(device);
         let norm_1 = LayerNormConfig::new(config.d_model).init(device);
         let norm_2 = LayerNormConfig::new(config.d_model).init(device);
         let norm_3 = LayerNormConfig::new(config.d_model).init(device);
-=======
-            .with_quiet_softmax(config.quiet_softmax)
-            .init();
-        let norm_1 = LayerNormConfig::new(config.d_model).init();
-        let norm_2 = LayerNormConfig::new(config.d_model).init();
-        let norm_3 = LayerNormConfig::new(config.d_model).init();
->>>>>>> b5c49c5b
         let dropout = DropoutConfig::new(config.dropout).init();
         let pwff = PositionWiseFeedForwardConfig::new(config.d_model, config.d_ff)
             .with_dropout(config.dropout)
