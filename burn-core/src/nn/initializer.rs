use burn_tensor::Shape;
use libm::sqrt;

use crate::config::Config;
use crate::tensor::backend::Backend;
use crate::tensor::{Distribution, Tensor};

use crate as burn;

/// Enum specifying with what values a tensor should be initialized
#[derive(Config, Debug, PartialEq)]
pub enum Initializer {
    /// Fills tensor with specified value everywhere
    Constant {
        /// The value to fill the tensor with
        value: f64,
    },
    /// Fills tensor with 1s everywhere
    Ones,
    /// Fills tensor with 0s everywhere
    Zeros,
    /// Fills tensor with values drawn uniformly between specified values
    Uniform {
        /// The minimum value to draw from
        min: f64,

        /// The maximum value to draw from
        max: f64,
    },
    /// Fills tensor with values drawn from normal distribution with specified mean and std
    Normal {
        /// The mean of the normal distribution
        mean: f64,

        /// The standard deviation of the normal distribution
        std: f64,
    },
    /// Fills tensor with values according to the uniform version of Kaiming initialization
    KaimingUniform {
        /// The gain to use in initialization formula
        gain: f64,

        /// Whether to use fan out only in initialization formula
        fan_out_only: bool,
    },
    /// Fills tensor with values according to the uniform version of Kaiming initialization
    KaimingNormal {
        /// The gain to use in initialization formula
        gain: f64,

        /// Whether to use fan out only in initialization formula
        fan_out_only: bool,
    },
    /// Fills tensor with values according to the uniform version of Xavier Glorot initialization
    /// described in [Understanding the difficulty of training deep feedforward neural networks
    /// ](https://proceedings.mlr.press/v9/glorot10a/glorot10a.pdf)
    XavierUniform {
        /// The gain to use in initialization formula
        gain: f64,
    },
    /// Fills tensor with values according to the normal version of Xavier Glorot initialization
    /// described in [Understanding the difficulty of training deep feedforward neural networks
    /// ](https://proceedings.mlr.press/v9/glorot10a/glorot10a.pdf)
    XavierNormal {
        /// The gain to use in initialization formula
        gain: f64,
    },
}

impl Initializer {
    /// Inits a tensor of given shape with values depending on initializer kind.
    ///
    /// # Params
    ///
    /// - shape: Shape of the initiated tensor.
    pub fn init<B: Backend, const D: usize, S: Into<Shape<D>>>(
        &self,
        shape: S,
        device: &B::Device,
    ) -> Tensor<B, D> {
        self.init_with(shape, None, None, device)
    }

    /// Inits a tensor of given shape with values depending on initializer kind, with the possibility
    /// of specifying fan in and fan out
    ///
    /// # Params
    ///
    /// - shape: Shape of the initiated tensor.
    /// - fan_in: `Option<usize>`, the fan in to use in initialization formula, if needed
    /// - fan_out: `Option<usize>`, the fan out to use in initialization formula, if needed
    pub fn init_with<B: Backend, const D: usize, S: Into<Shape<D>>>(
        &self,
        shape: S,
        fan_in: Option<usize>,
        fan_out: Option<usize>,
        device: &B::Device,
    ) -> Tensor<B, D> {
        let shape = shape.into();
        match self {
            Initializer::Constant { value } => Tensor::<B, D>::full(shape, *value, device),
            Initializer::Ones => Tensor::<B, D>::ones(shape, device),
            Initializer::Zeros => Tensor::<B, D>::zeros(shape, device),
            Initializer::Uniform { min, max } => uniform_draw(shape, *min, *max, device),
            Initializer::Normal { mean, std } => normal_draw(shape, *mean, *std, device),
            Initializer::KaimingUniform { gain, fan_out_only } => {
                let a = sqrt(3.0) * *gain * self.kaiming_std(*fan_out_only, fan_in, fan_out);
                uniform_draw(shape, -a, a, device)
            }
            Initializer::KaimingNormal { gain, fan_out_only } => {
                let std = *gain * self.kaiming_std(*fan_out_only, fan_in, fan_out);
                normal_draw(shape, 0.0, std, device)
            }
            Initializer::XavierUniform { gain } => {
                let a = sqrt(3.0) * *gain * self.xavier_std(fan_in, fan_out);
                uniform_draw(shape, -a, a, device)
            }
            Initializer::XavierNormal { gain } => {
                let std = *gain * self.xavier_std(fan_in, fan_out);
                normal_draw(shape, 0.0, std, device)
            }
        }
    }

    fn kaiming_std(
        &self,
        fan_out_only: bool,
        fan_in: Option<usize>,
        fan_out: Option<usize>,
    ) -> f64 {
        let fan = if fan_out_only { fan_out } else { fan_in };
        let fan = fan.expect(
            "Can't use Kaiming initialization without specifying fan. Use init_with method.",
        );

        1.0 / sqrt(fan as f64)
    }

    fn xavier_std(&self, fan_in: Option<usize>, fan_out: Option<usize>) -> f64 {
        let fan_in = fan_in.expect(
            "Can't use Xavier initialization without specifying fan in. Use init_with method and \
             provide fan_in.",
        );
        let fan_out = fan_out.expect(
            "Can't use Xavier initialization without specifying fan out. Use init_with method and \
             provide fan_out.",
        );
        sqrt(2.0 / (fan_in + fan_out) as f64)
    }
}

fn uniform_draw<B: Backend, const D: usize, S: Into<Shape<D>>>(
    shape: S,
    low: f64,
    high: f64,
    device: &B::Device,
) -> Tensor<B, D> {
<<<<<<< HEAD
    let distribution =
        Distribution::Uniform(low.elem::<B::FloatElem>(), high.elem::<B::FloatElem>());
    Tensor::<B, D>::random(shape, distribution, device)
=======
    let distribution = Distribution::Uniform(low, high);
    Tensor::<B, D>::random(shape, distribution)
>>>>>>> b5c49c5b
}

fn normal_draw<B: Backend, const D: usize, S: Into<Shape<D>>>(
    shape: S,
    mean: f64,
    std: f64,
    device: &B::Device,
) -> Tensor<B, D> {
    let distribution = Distribution::Normal(mean, std);
    Tensor::<B, D>::random(shape, distribution, device)
}

#[cfg(test)]
mod tests {
    use super::*;

    use burn_tensor::{Data, ElementConversion};

    pub type TB = burn_ndarray::NdArray<f32>;

    fn assert_normal_init(expected_mean: f64, expected_var: f64, tensor: &Tensor<TB, 2>) {
        let (actual_vars, actual_means) = tensor.clone().var_mean(0);

        for i in 0..tensor.shape().dims[0] {
            let actual_var = actual_vars.to_data().value[i] as f64;
            let actual_mean = actual_means.to_data().value[i] as f64;

            assert!(
                (expected_var - actual_var).abs() <= 0.1,
                "Expected variance to be between {expected_var} += 0.1, but got {actual_var}"
            );
            assert!(
                (expected_mean - actual_mean).abs() <= 0.1,
                "Expected mean to be between {expected_mean} += 0.1, but got {actual_mean}"
            );
        }
    }

    #[test]
    fn initializer_uniform_init() {
        TB::seed(0);

        let (min, max) = (0.0, 1.0);
        let uniform = Initializer::Uniform { min, max };
        let tensor: Tensor<TB, 4> = uniform.init([2, 2, 2, 2], &Default::default());

        tensor.into_data().assert_within_range(min..max);
    }

    #[test]
    fn initializer_normal_init() {
        // seed random generator
        TB::seed(0);
        let (mean, std) = (0.0, 1.0);
        let normal: Tensor<TB, 1> =
            Initializer::Normal { mean, std }.init([1000], &Default::default());
        let (var_act, mean_act) = normal.var_mean(0);

        let var_act: f32 = var_act.into_scalar().elem();
        let mean_act: f32 = mean_act.into_scalar().elem();

        assert!(
            var_act > 0.9 && var_act < 1.1,
            "Expected variance to be between 1.0 += 0.1, but got {var_act}"
        );
        assert!(
            mean_act > -0.1 && mean_act < 0.1,
            "Expected mean to be between 0.0 += 0.1, but got {mean_act}"
        );
    }

    #[test]
    fn initializer_constant_init() {
        let value = 5.0;
        let constants: Tensor<TB, 4> =
            Initializer::Constant { value }.init([2, 2, 2, 2], &Default::default());
        constants
            .sum()
            .to_data()
            .assert_approx_eq(&Data::from([value as f32 * 16.0]), 3);
    }

    #[test]
    fn initializer_zeros_init() {
        let zeros: Tensor<TB, 4> = Initializer::Zeros.init([2, 2, 2, 2], &Default::default());
        zeros
            .sum()
            .to_data()
            .assert_approx_eq(&Data::from([0.0]), 3);
    }

    #[test]
    fn initializer_ones_init() {
        let ones: Tensor<TB, 4> = Initializer::Ones.init([2, 2, 2, 2], &Default::default());
        ones.sum()
            .to_data()
            .assert_approx_eq(&Data::from([16.0]), 3);
    }

    #[test]
    fn initializer_kaiming_uniform_init() {
        TB::seed(0);

        let gain = 2_f64;
        let (fan_in, fan_out) = (5, 6);
        let k = gain * sqrt(3.0 / fan_in as f64);

        let tensor: Tensor<TB, 2> = Initializer::KaimingUniform {
            gain,
            fan_out_only: false,
        }
        .init_with([fan_out, fan_in], Some(fan_in), None, &Default::default());
        tensor.into_data().assert_within_range(-k..k);
    }

    #[test]
    fn initializer_kaiming_normal_init() {
        TB::seed(0);

        let gain = 2.;
        let (fan_in, fan_out) = (1000, 10);
        let expected_mean = 0_f64;

        let expected_var = (gain * sqrt(1. / (fan_in as f64))).powf(2.);
        let tensor: Tensor<TB, 2> = Initializer::KaimingNormal {
            gain,
            fan_out_only: false,
        }
        .init_with([fan_out, fan_in], Some(fan_in), None, &Default::default());
        assert_normal_init(expected_mean, expected_var, &tensor)
    }

    #[test]
    fn initializer_kaiming_uniform_init_bias() {
        TB::seed(0);

        let gain = 2_f64;
        let shape = [3];
        let fan_in = 5;
        let k = gain * sqrt(3.0 / fan_in as f64);

        let tensor: Tensor<TB, 1> = Initializer::KaimingUniform {
            gain,
            fan_out_only: false,
        }
        .init_with(shape, Some(fan_in), None, &Default::default());
        tensor.into_data().assert_within_range(-k..k);
    }

    #[test]
    fn initializer_kaiming_uniform_init_fan_out() {
        TB::seed(0);

        let gain = 2_f64;
        let (fan_in, fan_out) = (5, 6);
        let k = gain * sqrt(3.0 / fan_out as f64);

        let tensor: Tensor<TB, 2> = Initializer::KaimingUniform {
            gain,
            fan_out_only: true,
        }
        .init_with([fan_out, fan_in], None, Some(fan_out), &Default::default());
        tensor.into_data().assert_within_range(-k..k);
    }

    #[test]
    #[should_panic]
    fn initializer_kaiming_uniform_no_fan() {
        TB::seed(0);

        let gain = 2_f64;
        let (fan_in, fan_out) = (5, 6);

        let _: Tensor<TB, 2> = Initializer::KaimingUniform {
            gain,
            fan_out_only: false,
        }
        .init([fan_out, fan_in], &Default::default());
    }

    #[test]
    fn initializer_xavier_uniform_init() {
        TB::seed(0);

        let gain = 2.;
        let (fan_in, fan_out) = (5, 6);
        let bound = gain * sqrt(6. / (fan_in + fan_out) as f64);
        let tensor: Tensor<TB, 2> = Initializer::XavierUniform { gain }.init_with(
            [fan_out, fan_in],
            Some(fan_in),
            Some(fan_out),
            &Default::default(),
        );

        tensor.into_data().assert_within_range(-bound..bound);
    }

    #[test]
    fn initializer_xavier_normal_init() {
        TB::seed(0);

        let gain = 2.;
        let (fan_in, fan_out) = (1000, 10);
        let expected_mean = 0_f64;

        let expected_var = (gain * sqrt(2. / (fan_in as f64 + fan_out as f64))).powf(2.);
        let tensor: Tensor<TB, 2> = Initializer::XavierNormal { gain }.init_with(
            [fan_out, fan_in],
            Some(fan_in),
            Some(fan_out),
            &Default::default(),
        );
        assert_normal_init(expected_mean, expected_var, &tensor)
    }

    #[test]
    #[should_panic]
    fn initializer_xavier_uniform_no_fan() {
        TB::seed(0);

        let gain = 2.;
        let (fan_in, fan_out) = (5, 6);
        let _: Tensor<TB, 2> =
            Initializer::XavierUniform { gain }.init([fan_out, fan_in], &Default::default());
    }
}<|MERGE_RESOLUTION|>--- conflicted
+++ resolved
@@ -155,14 +155,8 @@
     high: f64,
     device: &B::Device,
 ) -> Tensor<B, D> {
-<<<<<<< HEAD
-    let distribution =
-        Distribution::Uniform(low.elem::<B::FloatElem>(), high.elem::<B::FloatElem>());
+    let distribution = Distribution::Uniform(low, high);
     Tensor::<B, D>::random(shape, distribution, device)
-=======
-    let distribution = Distribution::Uniform(low, high);
-    Tensor::<B, D>::random(shape, distribution)
->>>>>>> b5c49c5b
 }
 
 fn normal_draw<B: Backend, const D: usize, S: Into<Shape<D>>>(
