--- conflicted
+++ resolved
@@ -184,12 +184,8 @@
     where
         R: FileRecorder,
     {
-<<<<<<< HEAD
-        let device = Default::default();
-        let file_path: PathBuf = format!("/tmp/deserialize_with_new_optional_field-{name}").into();
-=======
+        let device = Default::default();
         let file_path: PathBuf = file_path(format!("deserialize_with_new_optional_field-{name}"));
->>>>>>> b5c49c5b
         let model = Model {
             single_const: 32.0,
             linear1: nn::LinearConfig::new(20, 20).init::<TestBackend>(&device),
@@ -239,12 +235,8 @@
     where
         R: FileRecorder,
     {
-<<<<<<< HEAD
-        let device = Default::default();
-        let file_path: PathBuf = format!("/tmp/deserialize_with_new_constant_field-{name}").into();
-=======
+        let device = Default::default();
         let file_path: PathBuf = file_path(format!("deserialize_with_new_constant_field-{name}"));
->>>>>>> b5c49c5b
         let model = Model {
             single_const: 32.0,
             array_const: [2, 2],
@@ -294,12 +286,8 @@
     where
         R: FileRecorder,
     {
-<<<<<<< HEAD
-        let device = Default::default();
-        let file_path: PathBuf = format!("/tmp/deserialize_with_new_field_order-{name}").into();
-=======
+        let device = Default::default();
         let file_path: PathBuf = file_path(format!("deserialize_with_new_field_order-{name}"));
->>>>>>> b5c49c5b
         let model = Model {
             array_const: [2, 2],
             single_const: 32.0,
