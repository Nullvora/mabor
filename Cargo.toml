[workspace]
# Try
# require version 2 to avoid "feature" additiveness for dev-dependencies
# https://doc.rust-lang.org/cargo/reference/resolver.html#feature-resolver-version-2
resolver = "2"

members = [
    "crates/*",
    "crates/burn-import/pytorch-tests",
    "crates/burn-import/onnx-tests",
    "crates/burn-import/safetensors-tests",
    "examples/*",
    "xtask",
]

exclude = [
    "examples/notebook",
    "examples/raspberry-pi-pico", # will cause xtask issues otherwise
]

[workspace.package]
edition = "2024"
license = "MIT OR Apache-2.0"
readme = "README.md"
version = "0.18.0"

[workspace.lints.clippy]

[workspace.dependencies]
atomic_float = "1"
bytemuck = "1.23.1"
candle-core = { version = "0.8.4" }
clap = { version = "4.5.39", features = ["derive"] }
colored = "3.0.0"
console_error_panic_hook = "0.1.7"
csv = "1.3.1"
dashmap = "6.1.0"
data-encoding = { version = "2.9.0", default-features = false, features = [
    "alloc",
] }
dirs = "6.0.0"
fake = "4.3.0"
flate2 = "1.1.2"
float-cmp = "0.10.0"
gix-tempfile = { version = "17.1.0", features = ["signals"] }
globwalk = "0.9.1"
hashbrown = "0.15.4"
hound = "3.5.1"
image = "0.25.6"
indicatif = "0.17.11"
js-sys = "0.3.72"
libm = "0.2.14"
log = { default-features = false, version = "0.4.27" }
md5 = "0.7.0"
paste = "1"
percent-encoding = "2.3.1"
polars = { version = "0.46.0", features = ["lazy"] }
pretty_assertions = "1.4.1"
proc-macro2 = "1.0.94"
protobuf = "3.7.2"
protobuf-codegen = "3.7.1"
quote = "1.0.39"
r2d2 = "0.8.10"
r2d2_sqlite = "0.27.0"
rayon = "1.10.0"
regex = "1.11.1"
reqwest = { version = "0.12.20", default-features = false, features = [
    "rustls-tls",
] }
rmp-serde = "1.3.0"
rstest = "0.25.0"
rusqlite = "0.34.0"
rust-format = "0.3.4"
sanitize-filename = "0.6.0"
serde_bytes = { version = "0.11.17", default-features = false, features = [
    "alloc",
] } # alloc for no_std
serde_rusqlite = "0.38.0"
serial_test = "3.2.0"
spin = { version = "0.10.0", features = [
    "mutex",
    "spin_mutex",
    "portable-atomic",
] }
strum = { version = "0.27.1", features = ["derive"] }
syn = { version = "2.0.101", features = ["full", "extra-traits"] }
tempfile = "3.20.0"
thiserror = "2.0.11"
tokio = { version = "1.45.1", features = ["rt", "macros"] }
tracing-appender = "0.2.3"
tracing-core = "0.1.34"
tracing-subscriber = "0.3.19"
zip = "3.0.0"

# Async handling
async-channel = "2.3"
futures-lite = { version = "2.5.0", default-features = false }

# Terminal UI
ratatui = "0.29.0"

# WGPU stuff
text_placeholder = "0.5.1"
wgpu = "25.0.0"

# Benchmarks and Burnbench
arboard = "3.5.0"
chrono = "0.4.39"
os_info = "3.10.0"
wsl = "0.1.0"

bincode = { version = "2.0.1", features = [
    "alloc",
    "serde",
], default-features = false }

#
# The following packages disable the "std" feature for no_std compatibility
#
cfg-if = "1.0.1"
derive-new = { version = "0.7.0", default-features = false }

blas-src = { version = "0.11.1", default-features = false }
bon = "3.6.4"
half = { version = "2.6.0", features = [
    "alloc",
    "num-traits",
    "serde",
], default-features = false }
macerator = { version = "0.2.6" }
matrixmultiply = { version = "0.3.9", default-features = false }
ndarray = { version = "0.16.1", default-features = false }
num-traits = { version = "0.2.19", default-features = false, features = [
    "libm",
] } # libm is for no_std
openblas-src = "0.10.12"
rand = { version = "0.9.1", default-features = false, features = [
    "std_rng",
] } # std_rng is for no_std
rand_distr = { version = "0.5.0", default-features = false }
serde = { version = "1.0.218", default-features = false, features = [
    "derive",
    "alloc",
] } # alloc is for no_std, derive is needed
serde_json = { version = "1.0.140", default-features = false }
uuid = { version = "1.16.0", default-features = false }

libc = "0.2.173"
nvml-wrapper = "0.10.0"
sysinfo = "0.33.1"
systemstat = "0.2.3"
tch = "0.19.0"
torch-sys = "0.19.0"    # matches what tch is using, required for lib detection

ahash = { version = "0.8.11", default-features = false }
portable-atomic = { version = "1.11.1" }
portable-atomic-util = { version = "0.2.4", features = ["alloc"] }

### For the main burn branch. ###
<<<<<<< HEAD
cubecl = { git = "https://github.com/tracel-ai/cubecl", default-features = false, rev = "f2c896ec67d77753e0fe3e2b457db88e05299389" }
cubecl-common = { git = "https://github.com/tracel-ai/cubecl", default-features = false, rev = "f2c896ec67d77753e0fe3e2b457db88e05299389" }
cubecl-std = { git = "https://github.com/tracel-ai/cubecl", default-features = false, rev = "f2c896ec67d77753e0fe3e2b457db88e05299389" }
=======
cubecl = { git = "https://github.com/tracel-ai/cubecl", default-features = false, rev = "4dc928dbd34c59884ba774893df4331462a71386" }
cubecl-common = { git = "https://github.com/tracel-ai/cubecl", default-features = false, rev = "4dc928dbd34c59884ba774893df4331462a71386" }
>>>>>>> 35cf372c
### For local development. ###
# cubecl = { path = "../cubecl/crates/cubecl", default-features = false }
# cubecl-common = { path = "../cubecl/crates/cubecl-common", default-features = false }
### For the release. ###
# cubecl = { version = "0.5.0", default-features = false }
# cubecl-common = { version = "0.5.0", default-features = false }

### For xtask crate ###
tracel-xtask = { version = "=1.1.9" }

[profile.dev]
debug = 0 # Speed up compilation time and not necessary.<|MERGE_RESOLUTION|>--- conflicted
+++ resolved
@@ -157,14 +157,8 @@
 portable-atomic-util = { version = "0.2.4", features = ["alloc"] }
 
 ### For the main burn branch. ###
-<<<<<<< HEAD
 cubecl = { git = "https://github.com/tracel-ai/cubecl", default-features = false, rev = "f2c896ec67d77753e0fe3e2b457db88e05299389" }
 cubecl-common = { git = "https://github.com/tracel-ai/cubecl", default-features = false, rev = "f2c896ec67d77753e0fe3e2b457db88e05299389" }
-cubecl-std = { git = "https://github.com/tracel-ai/cubecl", default-features = false, rev = "f2c896ec67d77753e0fe3e2b457db88e05299389" }
-=======
-cubecl = { git = "https://github.com/tracel-ai/cubecl", default-features = false, rev = "4dc928dbd34c59884ba774893df4331462a71386" }
-cubecl-common = { git = "https://github.com/tracel-ai/cubecl", default-features = false, rev = "4dc928dbd34c59884ba774893df4331462a71386" }
->>>>>>> 35cf372c
 ### For local development. ###
 # cubecl = { path = "../cubecl/crates/cubecl", default-features = false }
 # cubecl-common = { path = "../cubecl/crates/cubecl-common", default-features = false }
