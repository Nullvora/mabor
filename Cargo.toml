--- conflicted
+++ resolved
@@ -153,13 +153,8 @@
 portable-atomic-util = { version = "0.2.4", features = ["alloc"] }
 
 ### For the main burn branch. ###
-<<<<<<< HEAD
-cubecl = { git = "https://github.com/tracel-ai/cubecl", default-features = false, rev = "2552226baa37156eb69fb5e36f5e7702af8e6671" }
-cubecl-common = { git = "https://github.com/tracel-ai/cubecl", default-features = false, rev = "2552226baa37156eb69fb5e36f5e7702af8e6671" }
-=======
-cubecl = { git = "https://github.com/tracel-ai/cubecl", default-features = false, rev = "5a3f9ac9f6178c4f76570535bf5e42ef12a19a3d" }
-cubecl-common = { git = "https://github.com/tracel-ai/cubecl", default-features = false, rev = "5a3f9ac9f6178c4f76570535bf5e42ef12a19a3d" }
->>>>>>> da8de562
+cubecl = { git = "https://github.com/tracel-ai/cubecl", default-features = false, rev = "db201a30be1a2b4282240e7139405eb887937eff" }
+cubecl-common = { git = "https://github.com/tracel-ai/cubecl", default-features = false, rev = "db201a30be1a2b4282240e7139405eb887937eff" }
 ### For local development. ###
 # cubecl = { path = "../cubecl/crates/cubecl", default-features = false }
 # cubecl-common = { path = "../cubecl/crates/cubecl-common", default-features = false }
