--- conflicted
+++ resolved
@@ -153,19 +153,14 @@
 portable-atomic-util = { version = "0.2.4", features = ["alloc"] }
 
 ### For the main burn branch. ###
-<<<<<<< HEAD
 #cubecl = { git = "https://github.com/tracel-ai/cubecl", default-features = false, rev = "4c42d0b54ac9069ff520c7719e7ef77833248e34" }
 #cubecl-common = { git = "https://github.com/tracel-ai/cubecl", default-features = false, rev = "4c42d0b54ac9069ff520c7719e7ef77833248e34" }
-=======
-# cubecl = { git = "https://github.com/tracel-ai/cubecl", default-features = false, rev = "3c083cb136214404d8eb594258534d10a118a077" }
-# cubecl-common = { git = "https://github.com/tracel-ai/cubecl", default-features = false, rev = "3c083cb136214404d8eb594258534d10a118a077" }
->>>>>>> 6750fd68
 ### For local development. ###
 cubecl = { path = "../cubecl/crates/cubecl", default-features = false }
 cubecl-common = { path = "../cubecl/crates/cubecl-common", default-features = false }
 ### For the release. ###
-cubecl = { version = "0.4.0", default-features = false }
-cubecl-common = { version = "0.4.0", default-features = false }
+# cubecl = { version = "0.4.0", default-features = false }
+# cubecl-common = { version = "0.4.0", default-features = false }
 
 ### For xtask crate ###
 tracel-xtask = { version = "=1.1.8" }
