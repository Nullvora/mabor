--- conflicted
+++ resolved
@@ -153,13 +153,8 @@
 portable-atomic-util = { version = "0.2.4", features = ["alloc"] }
 
 ### For the main burn branch. ###
-<<<<<<< HEAD
 cubecl = { git = "https://github.com/tracel-ai/cubecl", default-features = false, rev = "4c42d0b54ac9069ff520c7719e7ef77833248e34" }
 cubecl-common = { git = "https://github.com/tracel-ai/cubecl", default-features = false, rev = "4c42d0b54ac9069ff520c7719e7ef77833248e34" }
-=======
-cubecl = { git = "https://github.com/tracel-ai/cubecl", default-features = false, rev = "b179e368c5404e871176155262cfd5221ae0ed60" }
-cubecl-common = { git = "https://github.com/tracel-ai/cubecl", default-features = false, rev = "b179e368c5404e871176155262cfd5221ae0ed60" }
->>>>>>> c5362a49
 ### For local development. ###
 # cubecl = { path = "../cubecl/crates/cubecl", default-features = false }
 # cubecl-common = { path = "../cubecl/crates/cubecl-common", default-features = false }
