--- conflicted
+++ resolved
@@ -160,19 +160,13 @@
 portable-atomic-util = { version = "0.2.4", features = ["alloc"] }
 
 ### For the main burn branch. ###
-<<<<<<< HEAD
-# cubecl = { git = "https://github.com/tracel-ai/cubecl", default-features = false, rev = "1156d3e61c0b6ee30685f059323abd5f170bf8c7" }
-# cubecl-common = { git = "https://github.com/tracel-ai/cubecl", default-features = false, rev = "1156d3e61c0b6ee30685f059323abd5f170bf8c7" }
-# cubecl-std = { git = "https://github.com/tracel-ai/cubecl", default-features = false, rev = "1156d3e61c0b6ee30685f059323abd5f170bf8c7" }
-=======
-cubecl = { git = "https://github.com/tracel-ai/cubecl", default-features = false, rev = "79bd4c8651daa6a539213b742172b63f5e1cc0af" }
-cubecl-common = { git = "https://github.com/tracel-ai/cubecl", default-features = false, rev = "79bd4c8651daa6a539213b742172b63f5e1cc0af" }
-cubecl-std = { git = "https://github.com/tracel-ai/cubecl", default-features = false, rev = "79bd4c8651daa6a539213b742172b63f5e1cc0af" }
->>>>>>> 238626f0
+cubecl = { git = "https://github.com/tracel-ai/cubecl", default-features = false, rev = "96af6fd8b645121547c9615b2dfd0c0d9cc257ff" }
+cubecl-common = { git = "https://github.com/tracel-ai/cubecl", default-features = false, rev = "96af6fd8b645121547c9615b2dfd0c0d9cc257ff" }
+cubecl-std = { git = "https://github.com/tracel-ai/cubecl", default-features = false, rev = "96af6fd8b645121547c9615b2dfd0c0d9cc257ff" }
 ### For local development. ###
-cubecl = { path = "../cubecl/crates/cubecl", default-features = false }
-cubecl-common = { path = "../cubecl/crates/cubecl-common", default-features = false }
-cubecl-std = { path = "../cubecl/crates/cubecl-std", default-features = false }
+# cubecl = { path = "../cubecl/crates/cubecl", default-features = false }
+# cubecl-common = { path = "../cubecl/crates/cubecl-common", default-features = false }
+# cubecl-std = { path = "../cubecl/crates/cubecl-std", default-features = false }
 ### For the release. ###
 # cubecl = { version = "0.4.0", default-features = false }
 # cubecl-common = { version = "0.4.0", default-features = false }
