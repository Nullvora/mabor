[workspace]
# Try
# require version 2 to avoid "feature" additiveness for dev-dependencies
# https://doc.rust-lang.org/cargo/reference/resolver.html#feature-resolver-version-2
resolver = "2"

members = [
    "backend-comparison",
    "crates/*",
    "crates/burn-import/pytorch-tests",
    "crates/burn-import/onnx-tests",
    "examples/*",
    "examples/pytorch-import/model",
    "xtask",
]

exclude = [
    "examples/notebook",
    # "crates/burn-cuda",     # comment this line to work on burn-cuda
]

[workspace.package]
edition = "2021"
version = "0.14.0"
readme = "README.md"
license = "MIT OR Apache-2.0"

[workspace.dependencies]
bytemuck = "1.16.1"
<<<<<<< HEAD
candle-core = { version = "0.6.0" }
clap = { version = "4.5.8", features = ["derive"] }
=======
candle-core = { version = "0.5.1" }
clap = { version = "4.5.9", features = ["derive"] }
>>>>>>> 0d5025ed
colored = "2.1.0"
console_error_panic_hook = "0.1.7"
csv = "1.3.0"
dashmap = "5.5.3"
data-encoding = { version = "2.6.0", default-features = false, features = [
    "alloc",
] }
dirs = "5.0.1"
fake = "2.9.2"
flate2 = "1.0.30"
float-cmp = "0.9.0"
getrandom = { version = "0.2.15", default-features = false }
gix-tempfile = { version = "14.0.0", features = ["signals"] }
globwalk = "0.9.1"
hashbrown = "0.14.5"
hound = "3.5.1"
image = "0.25.1"
indicatif = "0.17.8"
js-sys = "0.3.69"
libm = "0.2.8"
log = { default-features = false, version = "0.4.22" }
md5 = "0.7.0"
percent-encoding = "2.3.1"
pretty_assertions = "1.4.0"
proc-macro2 = "1.0.86"
protobuf = "3.4.0"
protobuf-codegen = "3.4.0"
quote = "1.0.36"
r2d2 = "0.8.10"
r2d2_sqlite = { version = "0.24.0" }
rayon = "1.10.0"
regex = "1.10.5"
reqwest = "0.12.5"
rmp-serde = "1.3.0"
rstest = "0.19.0"
rusqlite = { version = "0.31.0" }
rust-format = { version = "0.3.4" }
sanitize-filename = "0.5.0"
serde_bytes = { version = "0.11.15", default-features = false, features = ["alloc"] } # alloc for no_std
serde_rusqlite = "0.35.0"
serial_test = "3.1.1"
spin = { version = "0.9.8", features = ["mutex", "spin_mutex"] }
strum = "0.26.3"
strum_macros = "0.26.4"
syn = { version = "2.0.71", features = ["full", "extra-traits"] }
tempfile = "3.10.1"
thiserror = "1.0.61"
tokio = { version = "1.38.0", features = ["rt", "macros"] }
tracing-appender = "0.2.3"
tracing-core = "0.1.32"
tracing-subscriber = "0.3.18"
web-time = "1.1.0"
zip = "2.1.3"

# Async handling
pollster = "0.3"
async-channel = "2.3"

# Terminal UI
ratatui = "0.26.3"
crossterm = "0.27.0"

# WGPU stuff
text_placeholder = "0.5.1"
wgpu = "0.20.1"

# Benchmarks and Burnbench
arboard = "3.4.0"
github-device-flow = "0.2.0"
os_info = "3.8.2"
wsl = "0.1.0"

bincode = { version = "2.0.0-rc.3", features = [
    "alloc",
    "serde",
], default-features = false }

#
# The following packages disable the "std" feature for no_std compatibility
#
derive-new = { version = "0.6.0", default-features = false }

half = { version = "2.4.1", features = [
    "alloc",
    "num-traits",
    "serde",
], default-features = false }
ndarray = { version = "0.15.6", default-features = false }
matrixmultiply = { version = "0.3.8", default-features = false }
openblas-src = "0.10.9"
blas-src = { version = "0.10.0", default-features = false }
num-traits = { version = "0.2.19", default-features = false, features = [
    "libm",
] } # libm is for no_std
rand = { version = "0.8.5", default-features = false, features = [
    "std_rng",
] } # std_rng is for no_std
rand_distr = { version = "0.4.3", default-features = false }
serde = { version = "1.0.204", default-features = false, features = [
    "derive",
    "alloc",
] } # alloc is for no_std, derive is needed
serde_json = { version = "1.0.120", default-features = false }
uuid = { version = "1.9.1", default-features = false }

libc = "0.2.155"
tch = "0.15.0"
nvml-wrapper = "0.10.0"
sysinfo = "0.30.13"
systemstat = "0.2.3"

cubecl = { version = "0.1.1", git = "https://github.com/tracel-ai/cubecl" }
cubecl-common = { version = "0.1.1", git = "https://github.com/tracel-ai/cubecl" }

[profile.dev]
debug = 0 # Speed up compilation time and not necessary.
opt-level = 2<|MERGE_RESOLUTION|>--- conflicted
+++ resolved
@@ -27,13 +27,8 @@
 
 [workspace.dependencies]
 bytemuck = "1.16.1"
-<<<<<<< HEAD
 candle-core = { version = "0.6.0" }
-clap = { version = "4.5.8", features = ["derive"] }
-=======
-candle-core = { version = "0.5.1" }
 clap = { version = "4.5.9", features = ["derive"] }
->>>>>>> 0d5025ed
 colored = "2.1.0"
 console_error_panic_hook = "0.1.7"
 csv = "1.3.0"
