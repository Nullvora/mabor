--- conflicted
+++ resolved
@@ -152,19 +152,11 @@
 portable-atomic-util = { version = "0.2.2", features = ["alloc"] }
 
 ### For the main burn branch. ###
-<<<<<<< HEAD
 #cubecl = { git = "https://github.com/tracel-ai/cubecl", default-features = false, rev = "0a98d09102e306de5a9dcf7c4e7d2fa3cfc6d934" }
 #cubecl-common = { git = "https://github.com/tracel-ai/cubecl", default-features = false, rev = "0a98d09102e306de5a9dcf7c4e7d2fa3cfc6d934" }
 ### For local development. ###
 cubecl = { path = "../cubecl/crates/cubecl" }
 cubecl-common = { path = "../cubecl/crates/cubecl-common" }
-=======
-cubecl = { git = "https://github.com/tracel-ai/cubecl", default-features = false, rev = "5326626530bb037751cfc54e5b023329cabde56f" }
-cubecl-common = { git = "https://github.com/tracel-ai/cubecl", default-features = false, rev = "5326626530bb037751cfc54e5b023329cabde56f" }
-### For local development. ###
-# cubecl = { path = "../cubecl/crates/cubecl", default-features = false  }
-# cubecl-common = { path = "../cubecl/crates/cubecl-common", default-features = false }
->>>>>>> d3b382b4
 ### For the release. ###
 # cubecl = { version="0.2.0", default-features = false }
 # cubecl-common = { version="0.2.0", default-features = false }
