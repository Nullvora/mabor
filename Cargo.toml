--- conflicted
+++ resolved
@@ -152,13 +152,8 @@
 portable-atomic-util = { version = "0.2.2", features = ["alloc"] }
 
 ### For the main burn branch. ###
-<<<<<<< HEAD
 cubecl = { git = "https://github.com/tracel-ai/cubecl", default-features = false, rev = "44be0489c04c1c88bef61bde4c386e6772693b94" }
 cubecl-common = { git = "https://github.com/tracel-ai/cubecl", default-features = false, rev = "44be0489c04c1c88bef61bde4c386e6772693b94" }
-=======
-cubecl = { git = "https://github.com/tracel-ai/cubecl", default-features = false, rev = "fb2a5c87802c9d01801f16d93cada5fe924989f3" }
-cubecl-common = { git = "https://github.com/tracel-ai/cubecl", default-features = false, rev = "fb2a5c87802c9d01801f16d93cada5fe924989f3" }
->>>>>>> 6678f79e
 ### For local development. ###
 # cubecl = { path = "../cubecl/crates/cubecl", default-features = false }
 # cubecl-common = { path = "../cubecl/crates/cubecl-common", default-features = false }
