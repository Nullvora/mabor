[workspace]
# Try
# require version 2 to avoid "feature" additiveness for dev-dependencies
# https://doc.rust-lang.org/cargo/reference/resolver.html#feature-resolver-version-2
resolver = "2"

members = [
    "crates/*",
    "crates/burn-import/pytorch-tests",
    "crates/burn-import/onnx-tests",
    "examples/*",
    "examples/pytorch-import/model",
    "xtask",
]

exclude = [
    "examples/notebook",
    "examples/raspberry-pi-pico", # will cause xtask issues otherwise
]

[workspace.package]
edition = "2024"
license = "MIT OR Apache-2.0"
readme = "README.md"
version = "0.17.0"

[workspace.dependencies]
atomic_float = "1"
bytemuck = "1.21.0"
candle-core = { version = "0.8.4" }
clap = { version = "4.5.36", features = ["derive"] }
colored = "3.0.0"
console_error_panic_hook = "0.1.7"
csv = "1.3.1"
dashmap = "6.1.0"
data-encoding = { version = "2.9.0", default-features = false, features = [
    "alloc",
] }
dirs = "6.0.0"
fake = "4.3.0"
flate2 = "1.1.0"
float-cmp = "0.10.0"
gix-tempfile = { version = "17.0.0", features = ["signals"] }
globwalk = "0.9.1"
hashbrown = "0.15.2"
hound = "3.5.1"
image = "0.25.6"
indicatif = "0.17.11"
js-sys = "0.3.72"
libm = "0.2.11"
log = { default-features = false, version = "0.4.27" }
md5 = "0.7.0"
paste = "1"
percent-encoding = "2.3.1"
polars = { version = "0.46.0", features = ["lazy"] }
pretty_assertions = "1.4.1"
proc-macro2 = "1.0.94"
protobuf = "3.7.2"
protobuf-codegen = "3.7.1"
quote = "1.0.39"
r2d2 = "0.8.10"
r2d2_sqlite = "0.27.0"
rayon = "1.10.0"
regex = "1.11.1"
reqwest = { version = "0.12.12", default-features = false, features = [
    "rustls-tls",
] }
rmp-serde = "1.3.0"
rstest = "0.25.0"
rusqlite = "0.34.0"
rust-format = "0.3.4"
sanitize-filename = "0.6.0"
serde_bytes = { version = "0.11.17", default-features = false, features = [
    "alloc",
] } # alloc for no_std
serde_rusqlite = "0.38.0"
serial_test = "3.2.0"
spin = { version = "0.10.0", features = [
    "mutex",
    "spin_mutex",
    "portable-atomic",
] }
strum = { version = "0.27.1", features = ["derive"] }
syn = { version = "2.0.100", features = ["full", "extra-traits"] }
tempfile = "3.17.1"
thiserror = "2.0.11"
tokio = { version = "1.44.2", features = ["rt", "macros"] }
tracing-appender = "0.2.3"
tracing-core = "0.1.33"
tracing-subscriber = "0.3.19"
zip = "2.6.1"

# Async handling
async-channel = "2.3"
futures-lite = { version = "2.5.0", default-features = false }

# Terminal UI
ratatui = "0.29.0"

# WGPU stuff
text_placeholder = "0.5.1"
wgpu = "25.0.0"

# Benchmarks and Burnbench
arboard = "3.5.0"
chrono = "0.4.39"
os_info = "3.10.0"
wsl = "0.1.0"

# TODO: update to official 2.0 release once MSRV is bumped to 1.85
bincode = { version = "2.0.1", features = [
    "alloc",
    "serde",
], default-features = false }

#
# The following packages disable the "std" feature for no_std compatibility
#
cfg-if = "1.0.0"
derive-new = { version = "0.7.0", default-features = false }

blas-src = { version = "0.11.1", default-features = false }
bon = "3.6.0"
half = { version = "2.6.0", features = [
    "alloc",
    "num-traits",
    "serde",
], default-features = false }
macerator = { version = "0.2.6" }
matrixmultiply = { version = "0.3.9", default-features = false }
ndarray = { version = "0.16.1", default-features = false }
num-traits = { version = "0.2.19", default-features = false, features = [
    "libm",
] } # libm is for no_std
openblas-src = "0.10.11"
rand = { version = "0.9.0", default-features = false, features = [
    "std_rng",
] } # std_rng is for no_std
rand_distr = { version = "0.5.0", default-features = false }
serde = { version = "1.0.218", default-features = false, features = [
    "derive",
    "alloc",
] } # alloc is for no_std, derive is needed
serde_json = { version = "1.0.140", default-features = false }
uuid = { version = "1.16.0", default-features = false }

libc = "0.2.170"
nvml-wrapper = "0.10.0"
sysinfo = "0.33.1"
systemstat = "0.2.3"
tch = "0.19.0"
torch-sys = "0.19.0"    # matches what tch is using, required for lib detection

ahash = { version = "0.8.11", default-features = false }
portable-atomic = { version = "1.11.0" }
portable-atomic-util = { version = "0.2.4", features = ["alloc"] }

### For the main burn branch. ###
<<<<<<< HEAD
<<<<<<< Updated upstream
cubecl = { git = "https://github.com/tracel-ai/cubecl", default-features = false, rev = "5f6ba962bb5520152ce1cd8e4ee0b74dc88d771b" }
cubecl-common = { git = "https://github.com/tracel-ai/cubecl", default-features = false, rev = "5f6ba962bb5520152ce1cd8e4ee0b74dc88d771b" }
cubecl-std = { git = "https://github.com/tracel-ai/cubecl", default-features = false, rev = "5f6ba962bb5520152ce1cd8e4ee0b74dc88d771b" }
=======
# cubecl = { git = "https://github.com/tracel-ai/cubecl", default-features = false, rev = "909e70bb70a7ad123ebcb843faead91315613f03" }
# cubecl-common = { git = "https://github.com/tracel-ai/cubecl", default-features = false, rev = "909e70bb70a7ad123ebcb843faead91315613f03" }
# cubecl-std = { git = "https://github.com/tracel-ai/cubecl", default-features = false, rev = "909e70bb70a7ad123ebcb843faead91315613f03" }
>>>>>>> Stashed changes
=======
cubecl = { git = "https://github.com/tracel-ai/cubecl", default-features = false, rev = "32eef5de246f760f7a2ee8815fb5061610f5b9fb" }
cubecl-common = { git = "https://github.com/tracel-ai/cubecl", default-features = false, rev = "32eef5de246f760f7a2ee8815fb5061610f5b9fb" }
cubecl-std = { git = "https://github.com/tracel-ai/cubecl", default-features = false, rev = "32eef5de246f760f7a2ee8815fb5061610f5b9fb" }
>>>>>>> ce0e3be7
### For local development. ###
cubecl = { path = "../cubecl/crates/cubecl", default-features = false }
cubecl-common = { path = "../cubecl/crates/cubecl-common", default-features = false }
cubecl-std = { path = "../cubecl/crates/cubecl-std", default-features = false }
### For the release. ###
# cubecl = { version = "0.4.0", default-features = false }
# cubecl-common = { version = "0.4.0", default-features = false }
# cubecl-std = { version = "0.4.0", default-features = false }

### For xtask crate ###
tracel-xtask = { version = "=1.1.9" }

[profile.dev]
debug = 0 # Speed up compilation time and not necessary.<|MERGE_RESOLUTION|>--- conflicted
+++ resolved
@@ -156,25 +156,13 @@
 portable-atomic-util = { version = "0.2.4", features = ["alloc"] }
 
 ### For the main burn branch. ###
-<<<<<<< HEAD
-<<<<<<< Updated upstream
-cubecl = { git = "https://github.com/tracel-ai/cubecl", default-features = false, rev = "5f6ba962bb5520152ce1cd8e4ee0b74dc88d771b" }
-cubecl-common = { git = "https://github.com/tracel-ai/cubecl", default-features = false, rev = "5f6ba962bb5520152ce1cd8e4ee0b74dc88d771b" }
-cubecl-std = { git = "https://github.com/tracel-ai/cubecl", default-features = false, rev = "5f6ba962bb5520152ce1cd8e4ee0b74dc88d771b" }
-=======
-# cubecl = { git = "https://github.com/tracel-ai/cubecl", default-features = false, rev = "909e70bb70a7ad123ebcb843faead91315613f03" }
-# cubecl-common = { git = "https://github.com/tracel-ai/cubecl", default-features = false, rev = "909e70bb70a7ad123ebcb843faead91315613f03" }
-# cubecl-std = { git = "https://github.com/tracel-ai/cubecl", default-features = false, rev = "909e70bb70a7ad123ebcb843faead91315613f03" }
->>>>>>> Stashed changes
-=======
-cubecl = { git = "https://github.com/tracel-ai/cubecl", default-features = false, rev = "32eef5de246f760f7a2ee8815fb5061610f5b9fb" }
-cubecl-common = { git = "https://github.com/tracel-ai/cubecl", default-features = false, rev = "32eef5de246f760f7a2ee8815fb5061610f5b9fb" }
-cubecl-std = { git = "https://github.com/tracel-ai/cubecl", default-features = false, rev = "32eef5de246f760f7a2ee8815fb5061610f5b9fb" }
->>>>>>> ce0e3be7
+cubecl = { git = "https://github.com/tracel-ai/cubecl", default-features = false, rev = "7bc201eb93664d36fa483e1a44b005ce337a3012" }
+cubecl-common = { git = "https://github.com/tracel-ai/cubecl", default-features = false, rev = "7bc201eb93664d36fa483e1a44b005ce337a3012" }
+cubecl-std = { git = "https://github.com/tracel-ai/cubecl", default-features = false, rev = "7bc201eb93664d36fa483e1a44b005ce337a3012" }
 ### For local development. ###
-cubecl = { path = "../cubecl/crates/cubecl", default-features = false }
-cubecl-common = { path = "../cubecl/crates/cubecl-common", default-features = false }
-cubecl-std = { path = "../cubecl/crates/cubecl-std", default-features = false }
+# cubecl = { path = "../cubecl/crates/cubecl", default-features = false }
+# cubecl-common = { path = "../cubecl/crates/cubecl-common", default-features = false }
+# cubecl-std = { path = "../cubecl/crates/cubecl-std", default-features = false }
 ### For the release. ###
 # cubecl = { version = "0.4.0", default-features = false }
 # cubecl-common = { version = "0.4.0", default-features = false }
