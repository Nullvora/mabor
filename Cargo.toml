--- conflicted
+++ resolved
@@ -41,7 +41,7 @@
 [workspace.dependencies]
 async-trait = "0.1.74"
 bytemuck = "1.14"
-candle-core = { version = "0.3.1" }
+candle-core = { version = "0.3.2" }
 clap = "4.4.11"
 console_error_panic_hook = "0.1.7"
 const-random = "0.1.17"
@@ -67,6 +67,7 @@
 r2d2_sqlite = { version = "0.23.0" }
 rayon = "1.8.0"
 regex = "1.10.2"
+reqwest = "0.11.23"
 rmp-serde = "1.1.2"
 rstest = "0.18.2"
 rusqlite = { version = "0.30.0" }
@@ -87,11 +88,6 @@
 wasm-bindgen-futures = "0.4.38"
 wasm-logger = "0.2.0"
 wasm-timer = "0.2.5"
-<<<<<<< HEAD
-=======
-console_error_panic_hook = "0.1.7"
-reqwest = "0.11.23"
->>>>>>> a5bdf38c
 
 
 # WGPU stuff
