--- conflicted
+++ resolved
@@ -157,15 +157,9 @@
 portable-atomic-util = { version = "0.2.4", features = ["alloc"] }
 
 ### For the main burn branch. ###
-<<<<<<< HEAD
-cubecl = { git = "https://github.com/tracel-ai/cubecl", default-features = false, rev = "5c1f6d8de5a97485898863679f6fb7ef0dcade56" }
-cubecl-common = { git = "https://github.com/tracel-ai/cubecl", default-features = false, rev = "5c1f6d8de5a97485898863679f6fb7ef0dcade56" }
-cubecl-std = { git = "https://github.com/tracel-ai/cubecl", default-features = false, rev = "5c1f6d8de5a97485898863679f6fb7ef0dcade56" }
-=======
-cubecl = { git = "https://github.com/tracel-ai/cubecl", default-features = false, rev = "dd26fa37bdeda3e5462c061dccd2e41c776e983b" }
-cubecl-common = { git = "https://github.com/tracel-ai/cubecl", default-features = false, rev = "dd26fa37bdeda3e5462c061dccd2e41c776e983b" }
-cubecl-std = { git = "https://github.com/tracel-ai/cubecl", default-features = false, rev = "dd26fa37bdeda3e5462c061dccd2e41c776e983b" }
->>>>>>> d23d7850
+cubecl = { git = "https://github.com/tracel-ai/cubecl", default-features = false, rev = "eaf4b4b4814c6f5f8ea6d07184e3b4d4dba3b3ae" }
+cubecl-common = { git = "https://github.com/tracel-ai/cubecl", default-features = false, rev = "eaf4b4b4814c6f5f8ea6d07184e3b4d4dba3b3ae" }
+cubecl-std = { git = "https://github.com/tracel-ai/cubecl", default-features = false, rev = "eaf4b4b4814c6f5f8ea6d07184e3b4d4dba3b3ae" }
 ### For local development. ###
 # cubecl = { path = "../cubecl/crates/cubecl", default-features = false }
 # cubecl-common = { path = "../cubecl/crates/cubecl-common", default-features = false }
