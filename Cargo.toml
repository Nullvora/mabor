--- conflicted
+++ resolved
@@ -156,15 +156,9 @@
 portable-atomic-util = { version = "0.2.4", features = ["alloc"] }
 
 ### For the main burn branch. ###
-<<<<<<< HEAD
-cubecl = { git = "https://github.com/tracel-ai/cubecl", default-features = false, rev = "4ea52cc208b05758a042cf84b14db7a11306bee3" }
-cubecl-common = { git = "https://github.com/tracel-ai/cubecl", default-features = false, rev = "4ea52cc208b05758a042cf84b14db7a11306bee3" }
-cubecl-std = { git = "https://github.com/tracel-ai/cubecl", default-features = false, rev = "4ea52cc208b05758a042cf84b14db7a11306bee3" }
-=======
-cubecl = { git = "https://github.com/tracel-ai/cubecl", default-features = false, rev = "af4ee66b3334339da4cfdf547c91e8a620dd4c52" }
-cubecl-common = { git = "https://github.com/tracel-ai/cubecl", default-features = false, rev = "af4ee66b3334339da4cfdf547c91e8a620dd4c52" }
-cubecl-std = { git = "https://github.com/tracel-ai/cubecl", default-features = false, rev = "af4ee66b3334339da4cfdf547c91e8a620dd4c52" }
->>>>>>> 8525935c
+cubecl = { git = "https://github.com/tracel-ai/cubecl", default-features = false, rev = "84e713ead20d649b58a2eba29cef86d8fadfcddb" }
+cubecl-common = { git = "https://github.com/tracel-ai/cubecl", default-features = false, rev = "84e713ead20d649b58a2eba29cef86d8fadfcddb" }
+cubecl-std = { git = "https://github.com/tracel-ai/cubecl", default-features = false, rev = "84e713ead20d649b58a2eba29cef86d8fadfcddb" }
 ### For local development. ###
 # cubecl = { path = "../cubecl/crates/cubecl", default-features = false }
 # cubecl-common = { path = "../cubecl/crates/cubecl-common", default-features = false }
