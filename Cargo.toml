--- conflicted
+++ resolved
@@ -156,15 +156,9 @@
 portable-atomic-util = { version = "0.2.4", features = ["alloc"] }
 
 ### For the main burn branch. ###
-<<<<<<< HEAD
-cubecl = { git = "https://github.com/tracel-ai/cubecl", default-features = false, rev = "3a7b6c55b3db8e4cf22b26189958523995d5afc3" }
-cubecl-common = { git = "https://github.com/tracel-ai/cubecl", default-features = false, rev = "3a7b6c55b3db8e4cf22b26189958523995d5afc3" }
-cubecl-std = { git = "https://github.com/tracel-ai/cubecl", default-features = false, rev = "3a7b6c55b3db8e4cf22b26189958523995d5afc3" }
-=======
 cubecl = { git = "https://github.com/tracel-ai/cubecl", default-features = false, rev = "97ff1dfa861676b02c0f6af329b9fefa64c1b190" }
 cubecl-common = { git = "https://github.com/tracel-ai/cubecl", default-features = false, rev = "97ff1dfa861676b02c0f6af329b9fefa64c1b190" }
 cubecl-std = { git = "https://github.com/tracel-ai/cubecl", default-features = false, rev = "97ff1dfa861676b02c0f6af329b9fefa64c1b190" }
->>>>>>> db3fb499
 ### For local development. ###
 # cubecl = { path = "../cubecl/crates/cubecl", default-features = false }
 # cubecl-common = { path = "../cubecl/crates/cubecl-common", default-features = false }
